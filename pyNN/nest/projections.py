--- conflicted
+++ resolved
@@ -334,16 +334,10 @@
             values[:, names.index('presynaptic_index')] -= self.pre.first_id
         if 'postsynaptic_index' in names:
             values[:, names.index('postsynaptic_index')] -= self.post.first_id
-<<<<<<< HEAD
-            values = values.tolist()
+        values = values.tolist()
         if not isinstance(values[0], tuple):
             for i in range(len(values)):
                 values[i] = tuple(values[i])
-=======
-        values = values.tolist()
-        for i in xrange(len(values)):
-            values[i] = tuple(values[i])
->>>>>>> 3e336ef4
         return values
 
     def _get_attributes_as_arrays(self, names, multiple_synapses='sum'):
