--- conflicted
+++ resolved
@@ -329,16 +329,10 @@
             values[:, names.index('presynaptic_index')] -= self.pre.first_id
         if 'postsynaptic_index' in names:
             values[:, names.index('postsynaptic_index')] -= self.post.first_id
-<<<<<<< HEAD
-            values = values.tolist()
+        values = values.tolist()
         if not isinstance(values[0], tuple):
             for i in range(len(values)):
                 values[i] = tuple(values[i])
-=======
-        values = values.tolist()
-        for i in xrange(len(values)):
-            values[i] = tuple(values[i])
->>>>>>> 215e74b7
         return values
 
     def _get_attributes_as_arrays(self, names, multiple_synapses='sum'):
