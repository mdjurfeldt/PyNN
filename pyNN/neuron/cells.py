--- conflicted
+++ resolved
@@ -9,11 +9,8 @@
 
 import logging
 from math import pi
-<<<<<<< HEAD
 from collections import defaultdict
-=======
 import numpy
->>>>>>> 2d5997f0
 from neuron import h, nrn, hclass
 import numpy.random
 
