"""
Definition of default parameters (and hence, standard parameter names) for
standard cell models.

Plain integrate-and-fire models:
    IF_curr_exp
    IF_curr_alpha
    IF_cond_exp
    IF_cond_alpha

Integrate-and-fire with adaptation:
    IF_cond_exp_gsfa_grr
    EIF_cond_alpha_isfa_ista
    EIF_cond_exp_isfa_ista

Integrate-and-fire model for use with the FACETS hardware
    IF_facets_hardware1

Hodgkin-Huxley model
    HH_cond_exp

Spike sources (input neurons)
    SpikeSourcePoisson
    SpikeSourceArray
    SpikeSourceInhGamma

:copyright: Copyright 2006-2016 by the PyNN team, see AUTHORS.
:license: CeCILL, see LICENSE for details.
"""

from pyNN.standardmodels import StandardCellType
from pyNN.parameters import ParameterSpace, Sequence


class IF_curr_alpha(StandardCellType):
    """
    Leaky integrate and fire model with fixed threshold and alpha-function-
    shaped post-synaptic current.
    """

    default_parameters = {
        'v_rest':   -65.0,  # Resting membrane potential in mV.
        'cm':         1.0,  # Capacity of the membrane in nF
        'tau_m':     20.0,  # Membrane time constant in ms.
        'tau_refrac': 0.1,  # Duration of refractory period in ms.
        'tau_syn_E':  0.5,  # Rise time of the excitatory synaptic alpha function in ms.
        'tau_syn_I':  0.5,  # Rise time of the inhibitory synaptic alpha function in ms.
        'i_offset':   0.0,  # Offset current in nA
        'v_reset':  -65.0,  # Reset potential after a spike in mV.
        'v_thresh': -50.0,  # Spike threshold in mV.
    }
    recordable = ['spikes', 'v']
    conductance_based = False
    default_initial_values = {
        'v': -65.0,  # 'v_rest',
        'isyn_exc': 0.0,
        'isyn_inh': 0.0,
    }
    units = {
        'v': 'mV',
        'isyn_exc': 'nA',
        'isyn_inh': 'nA',
        'v_rest': 'mV',
        'cm': 'nF',
        'tau_m': 'ms',
        'tau_refrac': 'ms',
        'tau_syn_E': 'ms',
        'tau_syn_I': 'ms',
        'i_offset': 'nA',
        'v_reset': 'mV',
        'v_thresh': 'mV',
    }


class IF_curr_exp(StandardCellType):
    """
    Leaky integrate and fire model with fixed threshold and
    decaying-exponential post-synaptic current. (Separate synaptic currents for
    excitatory and inhibitory synapses.
    """

    default_parameters = {
        'v_rest':   -65.0,  # Resting membrane potential in mV.
        'cm':         1.0,  # Capacity of the membrane in nF
        'tau_m':     20.0,  # Membrane time constant in ms.
        'tau_refrac': 0.1,  # Duration of refractory period in ms.
        'tau_syn_E':  5.0,  # Decay time of excitatory synaptic current in ms.
        'tau_syn_I':  5.0,  # Decay time of inhibitory synaptic current in ms.
        'i_offset':   0.0,  # Offset current in nA
        'v_reset':  -65.0,  # Reset potential after a spike in mV.
        'v_thresh': -50.0,  # Spike threshold in mV.
    }
    recordable = ['spikes', 'v']
    conductance_based = False
    default_initial_values = {
        'v': -65.0,  # 'v_rest',
        'isyn_exc': 0.0,
        'isyn_inh': 0.0,
    }
    units = {
        'v': 'mV',
        'isyn_exc': 'nA',
        'isyn_inh': 'nA',
        'v_rest': 'mV',
        'cm': 'nF',
        'tau_m': 'ms',
        'tau_refrac': 'ms',
        'tau_syn_E': 'ms',
        'tau_syn_I': 'ms',
        'i_offset': 'nA',
        'v_reset': 'mV',
        'v_thresh': 'mV',
    }


class IF_cond_alpha(StandardCellType):
    """
    Leaky integrate and fire model with fixed threshold and alpha-function-
    shaped post-synaptic conductance.
    """

    default_parameters = {
        'v_rest':   -65.0,  # Resting membrane potential in mV.
        'cm':         1.0,  # Capacity of the membrane in nF
        'tau_m':     20.0,  # Membrane time constant in ms.
        'tau_refrac': 0.1,  # Duration of refractory period in ms.
        'tau_syn_E':  0.3,  # Rise time of the excitatory synaptic alpha function in ms.
        'tau_syn_I':  0.5,  # Rise time of the inhibitory synaptic alpha function in ms.
        'e_rev_E':    0.0,  # Reversal potential for excitatory input in mV
        'e_rev_I':  -70.0,  # Reversal potential for inhibitory input in mV
        'v_thresh': -50.0,  # Spike threshold in mV.
        'v_reset':  -65.0,  # Reset potential after a spike in mV.
        'i_offset':   0.0,  # Offset current in nA
    }
    recordable = ['spikes', 'v', 'gsyn_exc', 'gsyn_inh']
    default_initial_values = {
        'v': -65.0,  # 'v_rest',
        'gsyn_exc': 0.0,
        'gsyn_inh': 0.0,
    }
    units = {
        'v': 'mV',
        'gsyn_exc': 'uS',
        'gsyn_inh': 'uS',
        'v_rest': 'mV',
        'cm': 'nF',
        'tau_m': 'ms',
        'tau_refrac': 'ms',
        'tau_syn_E': 'ms',
        'tau_syn_I': 'ms',
        'e_rev_E': 'mV',
        'e_rev_I': 'mV',
        'v_thresh': 'mV',
        'v_reset': 'mV',
        'i_offset': 'nA',
    }


class IF_cond_exp(StandardCellType):
    """
    Leaky integrate and fire model with fixed threshold and
    exponentially-decaying post-synaptic conductance.
    """

    default_parameters = {
        'v_rest':   -65.0,  # Resting membrane potential in mV.
        'cm':         1.0,  # Capacity of the membrane in nF
        'tau_m':     20.0,  # Membrane time constant in ms.
        'tau_refrac': 0.1,  # Duration of refractory period in ms.
        'tau_syn_E':  5.0,  # Decay time of the excitatory synaptic conductance in ms.
        'tau_syn_I':  5.0,  # Decay time of the inhibitory synaptic conductance in ms.
        'e_rev_E':    0.0,  # Reversal potential for excitatory input in mV
        'e_rev_I':  -70.0,  # Reversal potential for inhibitory input in mV
        'v_thresh': -50.0,  # Spike threshold in mV.
        'v_reset':  -65.0,  # Reset potential after a spike in mV.
        'i_offset':   0.0,  # Offset current in nA
    }
    recordable = ['spikes', 'v', 'gsyn_exc', 'gsyn_inh']
    default_initial_values = {
        'v': -65.0,  # 'v_rest',
        'gsyn_exc': 0.0,
        'gsyn_inh': 0.0,
    }
    units = {
        'v': 'mV',
        'gsyn_exc': 'uS',
        'gsyn_inh': 'uS',
        'v_rest': 'mV',
        'cm': 'nF',
        'tau_m': 'ms',
        'tau_refrac': 'ms',
        'tau_syn_E': 'ms',
        'tau_syn_I': 'ms',
        'e_rev_E': 'mV',
        'e_rev_I': 'mV',
        'v_thresh': 'mV',
        'v_reset': 'mV',
        'i_offset': 'nA',
    }


class IF_cond_exp_gsfa_grr(StandardCellType):
    """
    Linear leaky integrate and fire model with fixed threshold,
    decaying-exponential post-synaptic conductance, conductance based
    spike-frequency adaptation, and a conductance-based relative refractory
    mechanism.

    See: Muller et al (2007) Spike-frequency adapting neural ensembles: Beyond
    mean-adaptation and renewal theories. Neural Computation 19: 2958-3010.

    See also: EIF_cond_alpha_isfa_ista
    """

    default_parameters = {
        'v_rest':    -65.0,  # Resting membrane potential in mV.
        'cm':          1.0,  # Capacity of the membrane in nF
        'tau_m':      20.0,  # Membrane time constant in ms.
        'tau_refrac':  0.1,  # Duration of refractory period in ms.
        'tau_syn_E':   5.0,  # Decay time of the excitatory synaptic conductance in ms.
        'tau_syn_I':   5.0,  # Decay time of the inhibitory synaptic conductance in ms.
        'e_rev_E':     0.0,  # Reversal potential for excitatory input in mV
        'e_rev_I':   -70.0,  # Reversal potential for inhibitory input in mV
        'v_thresh':  -50.0,  # Spike threshold in mV.
        'v_reset':   -65.0,  # Reset potential after a spike in mV.
        'i_offset':    0.0,  # Offset current in nA
        'tau_sfa':   100.0,  # Time constant of spike-frequency adaptation in ms
        'e_rev_sfa': -75.0,  # spike-frequency adaptation conductance reversal potential in mV
        'q_sfa':      15.0,  # Quantal spike-frequency adaptation conductance increase in nS
        'tau_rr':      2.0,  # Time constant of the relative refractory mechanism in ms
        'e_rev_rr':  -75.0,  # relative refractory mechanism conductance reversal potential in mV
        'q_rr':     3000.0   # Quantal relative refractory conductance increase in nS
    }
    recordable = ['spikes', 'v', 'g_r', 'g_s', 'gsyn_exc', 'gsyn_inh']
    default_initial_values = {
        'v': -65.0,  # 'v_rest',
        'g_r': 0.0,
        'g_s': 0.0,
        'gsyn_exc': 0.0,
        'gsyn_inh': 0.0,
    }
    units = {
        'v': 'mV',
        'g_r': 'nS',
        'g_s': 'nS',
        'gsyn_exc': 'uS',
        'gsyn_inh': 'uS',
        'v_rest': 'mV',
        'cm': 'nF',
        'tau_m': 'ms',
        'tau_refrac': 'ms',
        'tau_syn_E': 'ms',
        'tau_syn_I': 'ms',
        'e_rev_E': 'mV',
        'e_rev_I': 'mV',
        'v_thresh': 'mV',
        'v_reset': 'mV',
        'i_offset': 'nA',
        'tau_sfa': 'ms',
        'e_rev_sfa': 'mV',
        'q_sfa': 'nS',
        'tau_rr': 'ms',
        'e_rev_rr': 'mV',
        'q_rr': 'nS',
    }


class IF_facets_hardware1(StandardCellType):
    """
    Leaky integrate and fire model with conductance-based synapses and fixed
    threshold as it is resembled by the FACETS Hardware Stage 1.

    The following parameters can be assumed for a corresponding software
    simulation: cm = 0.2 nF, tau_refrac = 1.0 ms, e_rev_E = 0.0 mV.
    For further details regarding the hardware model see the FACETS-internal Wiki:
    https://facets.kip.uni-heidelberg.de/private/wiki/index.php/WP7_NNM
    """

    default_parameters = {
        'g_leak':    40.0,  # nS
        'tau_syn_E': 30.0,  # ms
        'tau_syn_I': 30.0,  # ms
        'v_reset':  -80.0,  # mV
        'e_rev_I':  -80.0,  # mV,
        'v_rest':   -65.0,  # mV
        'v_thresh': -55.0   # mV
    }
    recordable = ['spikes', 'v', 'gsyn_exc', 'gsyn_inh']
    default_initial_values = {
        'v': -65.0,  # 'v_rest',
        'gsyn_exc': 0.0,
        'gsyn_inh': 0.0,
    }
    units = {
        'v': 'mV',
        'gsyn_exc': 'uS',
        'gsyn_inh': 'uS',
        'g_leak': 'nS',
        'tau_syn_E': 'ms',
        'tau_syn_I': 'ms',
        'v_reset': 'mV',
        'e_rev_I': 'mV',
        'v_rest': 'mV',
        'v_thresh': 'mV',
    }


class HH_cond_exp(StandardCellType):
    """Single-compartment Hodgkin-Huxley model.
    Reference:
    Traub & Miles, Neuronal Networks of the Hippocampus, Cambridge, 1991.
    """

    default_parameters = {
        'gbar_Na':     20.0,   # uS
        'gbar_K':       6.0,   # uS
        'g_leak':       0.01,  # uS
        'cm':           0.2,   # nF
        'v_offset':   -63.0,   # mV
        'e_rev_Na':    50.0,
        'e_rev_K':    -90.0,
        'e_rev_leak': -65.0,
        'e_rev_E':      0.0,
        'e_rev_I':    -80.0,
        'tau_syn_E':    0.2,   # ms
        'tau_syn_I':    2.0,
        'i_offset':     0.0,   # nA
    }
    recordable = ['spikes', 'v', 'gsyn_exc', 'gsyn_inh']
    receptor_types = ('excitatory', 'inhibitory', 'source_section.gap')
    default_initial_values = {
        'v': -65.0,  # 'v_rest',
        'gsyn_exc': 0.0,
        'gsyn_inh': 0.0,
    }
    units = {
        'v': 'mV',
        'gsyn_exc': 'uS',
        'gsyn_inh': 'uS',
        'gbar_Na': 'uS',
        'gbar_K': 'uS',
        'g_leak': 'uS',
        'cm': 'nF',
        'v_offset': 'mV',
        'e_rev_Na': 'mV',
        'e_rev_K': 'mV',
        'e_rev_leak': 'mV',
        'e_rev_E': 'mV',
        'e_rev_I': 'mV',
        'tau_syn_E': 'ms',
        'tau_syn_I': 'ms',
        'i_offset': 'nA',
    }


class EIF_cond_alpha_isfa_ista(StandardCellType):
    """
    Exponential integrate and fire neuron with spike triggered and
    sub-threshold adaptation currents (isfa, ista reps.) according to:

    Brette R and Gerstner W (2005) Adaptive Exponential Integrate-and-Fire Model
    as an Effective Description of Neuronal Activity. J Neurophysiol 94:3637-3642

    See also: IF_cond_exp_gsfa_grr, EIF_cond_exp_isfa_ista
    """

    default_parameters = {
        'cm':         0.281,   # Capacitance of the membrane in nF
        'tau_refrac': 0.1,     # Duration of refractory period in ms.
        'v_spike':  -40.0,     # Spike detection threshold in mV.
        'v_reset':  -70.6,     # Reset value for V_m after a spike. In mV.
        'v_rest':   -70.6,     # Resting membrane potential (Leak reversal potential) in mV.
        'tau_m':      9.3667,  # Membrane time constant in ms
        'i_offset':   0.0,     # Offset current in nA
        'a':          4.0,     # Subthreshold adaptation conductance in nS.
        'b':          0.0805,  # Spike-triggered adaptation in nA
        'delta_T':    2.0,     # Slope factor in mV
        'tau_w':    144.0,     # Adaptation time constant in ms
        'v_thresh': -50.4,     # Spike initiation threshold in mV
        'e_rev_E':    0.0,     # Excitatory reversal potential in mV.
        'tau_syn_E':  5.0,     # Rise time of excitatory synaptic conductance in ms (alpha function).
        'e_rev_I':  -80.0,     # Inhibitory reversal potential in mV.
        'tau_syn_I':  5.0,     # Rise time of the inhibitory synaptic conductance in ms (alpha function).
    }
    recordable = ['spikes', 'v', 'w', 'gsyn_exc', 'gsyn_inh']
    default_initial_values = {
        'v': -70.6,  # 'v_rest',
        'w': 0.0,
        'gsyn_exc': 0.0,
        'gsyn_inh': 0.0,
    }
    units = {
        'v': 'mV',
        'w': 'nA',
        'gsyn_exc': 'uS',
        'gsyn_inh': 'uS',
        'cm': 'nF',
        'tau_refrac': 'ms',
        'v_spike': 'mV',
        'v_reset': 'mV',
        'v_rest': 'mV',
        'tau_m': 'ms',
        'i_offset': 'nA',
        'a': 'nS',
        'b': 'nA',
        'delta_T': 'mV',
        'tau_w': 'ms',
        'v_thresh': 'mV',
        'e_rev_E': 'mV',
        'tau_syn_E': 'ms',
        'e_rev_I': 'mV',
        'tau_syn_I': 'ms',
    }


class EIF_cond_exp_isfa_ista(StandardCellType):
    """
    Exponential integrate and fire neuron with spike triggered and
    sub-threshold adaptation currents (isfa, ista reps.) according to:

    Brette R and Gerstner W (2005) Adaptive Exponential Integrate-and-Fire Model
    as an Effective Description of Neuronal Activity. J Neurophysiol 94:3637-3642

    See also: IF_cond_exp_gsfa_grr, EIF_cond_alpha_isfa_ista
    """

    default_parameters = {
        'cm':         0.281,   # Capacitance of the membrane in nF
        'tau_refrac': 0.1,     # Duration of refractory period in ms.
        'v_spike':  -40.0,     # Spike detection threshold in mV.
        'v_reset':  -70.6,     # Reset value for V_m after a spike. In mV.
        'v_rest':   -70.6,     # Resting membrane potential (Leak reversal potential) in mV.
        'tau_m':      9.3667,  # Membrane time constant in ms
        'i_offset':   0.0,     # Offset current in nA
        'a':          4.0,     # Subthreshold adaptation conductance in nS.
        'b':          0.0805,  # Spike-triggered adaptation in nA
        'delta_T':    2.0,     # Slope factor in mV
        'tau_w':    144.0,     # Adaptation time constant in ms
        'v_thresh': -50.4,     # Spike initiation threshold in mV
        'e_rev_E':    0.0,     # Excitatory reversal potential in mV.
        'tau_syn_E':  5.0,     # Decay time constant of excitatory synaptic conductance in ms.
        'e_rev_I':  -80.0,     # Inhibitory reversal potential in mV.
        'tau_syn_I':  5.0,     # Decay time constant of the inhibitory synaptic conductance in ms.
    }
    recordable = ['spikes', 'v', 'w', 'gsyn_exc', 'gsyn_inh']
    default_initial_values = {
        'v': -70.6,  # 'v_rest',
        'w': 0.0,
        'gsyn_exc': 0.0,
        'gsyn_inh': 0.0,
    }
    units = {
        'v': 'mV',
        'w': 'nA',
        'gsyn_exc': 'uS',
        'gsyn_inh': 'uS',
        'cm': 'nF',
        'tau_refrac': 'ms',
        'v_spike': 'mV',
        'v_reset': 'mV',
        'v_rest': 'mV',
        'tau_m': 'ms',
        'i_offset': 'nA',
        'a': 'nS',
        'b': 'nA',
        'delta_T': 'mV',
        'tau_w': 'ms',
        'v_thresh': 'mV',
        'e_rev_E': 'mV',
        'tau_syn_E': 'ms',
        'e_rev_I': 'mV',
        'tau_syn_I': 'ms',
    }


class Izhikevich(StandardCellType):
    """
    Izhikevich spiking model with a quadratic non-linearity according to:

    E. Izhikevich (2003), IEEE transactions on neural networks, 14(6)

        dv/dt = 0.04*v^2 + 5*v + 140 - u + I
        du/dt = a*(b*v - u)

    Synapses are modeled as Dirac delta currents (voltage step), as in the original model

    NOTE: name should probably be changed to match standard nomenclature,
    e.g. QIF_cond_delta_etc_etc, although keeping "Izhikevich" as an alias would be good

    """

    default_parameters = {
        'a':       0.02,  # (/ms)
        'b':        0.2,  # (/ms)
        'c':      -65.0,  # (mV) aka 'v_reset'
        'd':        2.0,  # (mV/ms) Reset value for u after a spike.
        'i_offset': 0.0   # (nA)
    }
    recordable = ['spikes', 'v', 'u']
    conductance_based = False
    voltage_based_synapses = True
    default_initial_values = {
        'v': -70.0,  # mV
        'u': -14.0   # mV/ms
    }
    units = {
        'v': 'mV',
        'u': 'mV/ms',
        'a': '/ms',
        'b': '/ms',
        'c': 'mV',
        'd': 'mV/ms',
        'i_offset': 'nA',
    }


class GIF_cond_exp(StandardCellType):
    """
    The GIF model is a leaky integrate-and-fire model including a spike-triggered current eta(t),
    a moving threshold gamma(t) and stochastic spike emission.

    References:
      [1] Mensi, S., Naud, R., Pozzorini, C., Avermann, M., Petersen, C. C., &
      Gerstner, W. (2012). Parameter extraction and classification of three cortical
      neuron types reveals two distinct adaptation mechanisms.
      Journal of Neurophysiology, 107(6), 1756-1775.
      [2] Pozzorini, C., Mensi, S., Hagens, O., Naud, R., Koch, C., & Gerstner, W.
      (2015). Automated High-Throughput Characterization of Single Neurons by Means of
      Simplified Spiking Models. PLoS Comput Biol, 11(6), e1004275.
    """

    default_parameters = {
        'v_rest':     -65.0,  # Resting membrane potential in mV.
        'cm':           1.0,  # Capacity of the membrane in nF
        'tau_m':       20.0,  # Membrane time constant in ms.
        'tau_refrac':   4.0,  # Duration of refractory period in ms.
        'tau_syn_E':    5.0,  # Decay time of the excitatory synaptic conductance in ms.
        'tau_syn_I':    5.0,  # Decay time of the inhibitory synaptic conductance in ms.
        'e_rev_E':      0.0,  # Reversal potential for excitatory input in mV
        'e_rev_I':    -70.0,  # Reversal potential for inhibitory input in mV
        'v_reset':    -65.0,  # Reset potential after a spike in mV.
        'i_offset':     0.0,  # Offset current in nA
        'delta_v':      0.5,  # Threshold sharpness in mV.
        'v_t_star':   -48.0,  # Threshold baseline in mV.
        'lambda0':      1.0,  # Firing intensity at threshold in Hz.
        'tau_eta':    Sequence([1.0, 10.0, 100.0]),  # Time constants for spike-triggered current in ms.
        'tau_gamma':  Sequence([1.0, 10.0, 100.0]),  # Time constants for spike-frequency adaptation in ms.
        'a_eta':      Sequence([1.0, 1.0, 1.0]),     # Post-spike increments for spike-triggered current in nA
        'a_gamma':    Sequence([1.0, 1.0, 1.0])      # Post-spike increments for moving threshold in mV
    }

    recordable = ['spikes', 'v', 'gsyn_exc', 'gsyn_inh', 'i_eta', 'v_t']
    default_initial_values = {
        'v': -65.0,
        'v_t': -48.0,
        'i_eta': 0.0,
        'gsyn_exc': 0.0,
        'gsyn_inh': 0.0,
    }
    units = {
        'v': 'mV',
        'gsyn_exc': 'uS',
        'gsyn_inh': 'uS',
        'i_eta': 'nA',
        'v_t': 'mV',
        'v_rest': 'mV',
        'cm': 'nF',
        'tau_m': 'ms',
        'tau_refrac': 'ms',
        'tau_syn_E': 'ms',
        'tau_syn_I': 'ms',
        'e_rev_E': 'mV',
        'e_rev_I': 'mV',
        'v_reset': 'mV',
        'i_offset': 'nA',
        'delta_v': 'mV',
        'v_t_star': 'mV',
        'lambda0': 'Hz',
        'tau_eta1': 'ms',
        'tau_eta2': 'ms',
        'tau_eta3': 'ms',
        'tau_gamma1': 'ms',
        'tau_gamma2': 'ms',
        'tau_gamma3': 'ms',
        'a_eta1': 'nA',
        'a_eta2': 'nA',
        'a_eta3': 'nA',
        'a_gamma1': 'mV',
        'a_gamma2': 'mV',
        'a_gamma3': 'mV',
    }


class SpikeSourcePoisson(StandardCellType):
    """Spike source, generating spikes according to a Poisson process."""

    default_parameters = {
        'rate':     1.0,  # Mean spike frequency (Hz)
        'start':    0.0,  # Start time (ms)
        'duration': 1e10  # Duration of spike sequence (ms)
    }
    recordable = ['spikes']
    injectable = False
    receptor_types = ()
    units = {
        'rate': 'Hz',
        'start': 'ms',
        'duration': 'ms',
    }


class SpikeSourcePoissonRefractory(StandardCellType):
    """Spike source, generating spikes according to a Poisson process with dead time"""

    default_parameters = {
        'rate':       1.0,  # Mean spike frequency (Hz)
        'tau_refrac': 0.0,  # Minimum time between spikes (ms)
        'start':      0.0,  # Start time (ms)
        'duration':   1e10  # Duration of spike sequence (ms)
    }
    recordable = ['spikes']
    injectable = False
    receptor_types = ()
    units = {
        'rate': 'Hz',
        'tau_refrac': 'ms',
        'start': 'ms',
        'duration': 'ms',
    }


class SpikeSourceGamma(StandardCellType):
    """Spike source, generating spikes according to a gamma process.

    The mean inter-spike interval is given by alpha/beta
    """

    default_parameters = {
        'alpha':       2,  # shape (order) parameter of the gamma distribution
        'beta':      1.0,  # rate parameter of the gamma distribution (Hz)
        'start':     0.0,  # Start time (ms)
        'duration': 1e10,  # Duration of spike sequence (ms)
    }
    recordable = ['spikes']
    injectable = False
    receptor_types = ()
    units = {
        'alpha': 'dimensionless',
        'beta': 'Hz',
        'start': 'ms',
        'duration': 'ms',
    }


class SpikeSourceInhGamma(StandardCellType):
    """
    Spike source, generating realizations of an inhomogeneous gamma process,
    employing the thinning method.

    See: Muller et al (2007) Spike-frequency adapting neural ensembles: Beyond
    mean-adaptation and renewal theories. Neural Computation 19: 2958-3010.
    """

    default_parameters = {
        'a':        Sequence([1.0]),  # time histogram of parameter a of a gamma distribution (dimensionless)
        'b':        Sequence([1.0]),  # time histogram of parameter b of a gamma distribution (seconds)
        'tbins':    Sequence([0.0]),  # time bins of the time histogram of a,b in units of ms
        'start':    0.0,              # Start time (ms)
        'duration': 1e10              # Duration of spike sequence (ms)
    }
    recordable = ['spikes']
    injectable = False
    receptor_types = ()
    units = {
        'a': 'dimensionless',
        'b': 's',
        'tbins': 'ms',
        'start': 'ms',
        'duration': 'ms',
    }


class SpikeSourceArray(StandardCellType):
    """Spike source generating spikes at the times given in the spike_times array."""

    default_parameters = {'spike_times': Sequence([])} # list or numpy array containing spike times in milliseconds.
    recordable = ['spikes']
    injectable = False
    receptor_types = ()
<<<<<<< HEAD


class AdExp(StandardCellType):
    """
    Exponential integrate and fire neuron with spike triggered and
    sub-threshold adaptation currents according to:

    Brette R and Gerstner W (2005) Adaptive Exponential Integrate-and-Fire Model
    as an Effective Description of Neuronal Activity. J Neurophysiol 94:3637-3642

    The model is the same as EIF_cond_exp_isfa_ista but with an unlimited number of different
    synaptic time constants.
    """

    default_parameters = {
        'cm': 0.281,  # Capacitance of the membrane in nF
        'tau_refrac': 0.1,  # Duration of refractory period in ms.
        'v_spike': -40.0,  # Spike detection threshold in mV.
        'v_reset': -70.6,  # Reset value for V_m after a spike. In mV.
        'v_rest': -70.6,  # Resting membrane potential (Leak reversal potential) in mV.
        'tau_m': 9.3667,  # Membrane time constant in ms
        'i_offset': 0.0,  # Offset current in nA
        'a': 4.0,  # Subthreshold adaptation conductance in nS.
        'b': 0.0805,  # Spike-triggered adaptation in nA
        'delta_T': 2.0,  # Slope factor in mV
        'tau_w': 144.0,  # Adaptation time constant in ms
        'v_thresh': -50.4,  # Spike initiation threshold in mV
        'e_syn': {},  # synaptic reversal potentials in mV.
        'tau_syn': {},  # time constant(s) of the synaptic conductance in ms.
    }
    injectable = True
    receptor_types = ()  # should be a property

    def __init__(self, **parameters):
        """
        `parameters` should be a mapping object, e.g. a dict
        """
        self.receptor_types = list(sorted(parameters["tau_syn"].keys()))
        self.parameter_space = ParameterSpace(self.default_parameters,
                                              self.get_schema(),
                                              shape=None)
        if parameters:
            self.parameter_space.update(**parameters)

    @property
    def recordable(self):
        return ['spikes', 'v', 'w'] #+ ['gsyn_{}'.format(name) for name in self.receptor_types]

    @property
    def units(self):
        _units = {
            'v': 'mV',
            'w': 'nA'
        }
        #for name in self.receptor_types:
        #    _units['gsyn_{}'.format(name)] = 'uS'
        return _units

    @property
    def default_initial_values(self):
        init_val = {
            'v': -70.6,  # 'v_rest',
            'w': 0.0,
        }
        #for name in self.receptor_types:
        #    init_val['gsyn_{}'.format(name)] = 0.0
        return init_val

    def translate(self, parameters):
        sub_ps = {}
        for name in ("tau_syn", "e_syn"):
            native_name = self.translations[name]['translated_name']
            sub_ps[native_name] = parameters[name] ##parameters.pop(name)
            ##parameters[name] = None
        ps = super(AdExp, self).translate(parameters)
        for name, value in sub_ps.items():
            ps[name] = value
        return ps


class RoessertEtAl(StandardCellType):
    """
    docstring needed
    """

    default_parameters = {
        'v_rest': -65.0,  # Resting membrane potential in mV.
        'cm': 1.0,  # Capacity of the membrane in nF
        'tau_m': 20.0,  # Membrane time constant in ms.
        'tau_refrac': 4.0,  # Duration of refractory period in ms.
        'v_reset': -65.0,  # Reset potential after a spike in mV.
        'i_offset': 0.0,  # Offset current in nA
        'delta_v': 0.5,  # Threshold sharpness in mV.
        'v_t_star': -48.0,  # Threshold baseline in mV.
        'lambda0': 1.0,  # Firing intensity at threshold in Hz.
        'tau_eta': Sequence([1.0, 10.0, 100.0]),  # Time constants for spike-triggered current in ms.
        'tau_gamma': Sequence([1.0, 10.0, 100.0]),  # Time constants for spike-frequency adaptation in ms.
        'a_eta': Sequence([1.0, 1.0, 1.0]),  # Post-spike increments for spike-triggered current in nA
        'a_gamma': Sequence([1.0, 1.0, 1.0]),  # Post-spike increments for moving threshold in mV
        'e_syn_fast': {},  # synaptic reversal potentials in mV.
        'e_syn_slow': {},  # synaptic reversal potentials in mV.
        'tau_syn_fast_rise': {},   # time constant(s) of the synaptic conductance in ms.
        'tau_syn_fast_decay': {},  # time constant(s) of the synaptic conductance in ms.
        'tau_syn_slow_rise': {},  # time constant(s) of the synaptic conductance in ms.
        'tau_syn_slow_decay': {},  # time constant(s) of the synaptic conductance in ms.
        'ratio_slow_fast': {},
        'mg_conc': {},
        'tau_corr': {},
        'g_max': 0.001
    }

    def __init__(self, **parameters):
        """
        `parameters` should be a mapping object, e.g. a dict
        """
        self.receptor_types = list(sorted(parameters["tau_syn_fast_rise"].keys()))
        self.parameter_space = ParameterSpace(self.default_parameters,
                                              self.get_schema(),
                                              shape=None)
        if parameters:
            self.parameter_space.update(**parameters)

    @property
    def recordable(self):
        return ['spikes', 'v', 'i_eta', 'v_t', 'i_syn'] #+ ['gsyn_{}'.format(name) for name in self.receptor_types]

    @property
    def units(self):
        _units = {
            'v': 'mV',
            'i_eta': 'nA',
            'i_syn': 'nA',
            'v_t': 'mV',
        }
        #for name in self.receptor_types:
        #    _units['gsyn_{}'.format(name)] = 'uS'
        return _units

    @property
    def default_initial_values(self):
        init_val = {
            'v': -65.0,
            'v_t': -48.0,
            'i_eta': 0.0,
            'i_syn': 0.0
        }
        #for name in self.receptor_types:
        #    init_val['gsyn_{}'.format(name)] = 0.0
        return init_val

    def translate(self, parameters):
        sub_ps = {}
        for name in ("tau_syn_fast_rise", "tau_syn_fast_decay",
                     "tau_syn_slow_rise", "tau_syn_slow_decay",
                     "e_syn_fast", "e_syn_slow",
                     "ratio_slow_fast", "mg_conc", "tau_corr"):
            native_name = self.translations[name]['translated_name']
            sub_ps[native_name] = parameters[name]
        ps = super(RoessertEtAl, self).translate(parameters)
        for name, value in sub_ps.items():
            ps[name] = value
        return ps
=======
    units = {
        'spike_times': 'ms',
    }
>>>>>>> b340a9e7
<|MERGE_RESOLUTION|>--- conflicted
+++ resolved
@@ -576,18 +576,10 @@
         'delta_v': 'mV',
         'v_t_star': 'mV',
         'lambda0': 'Hz',
-        'tau_eta1': 'ms',
-        'tau_eta2': 'ms',
-        'tau_eta3': 'ms',
-        'tau_gamma1': 'ms',
-        'tau_gamma2': 'ms',
-        'tau_gamma3': 'ms',
-        'a_eta1': 'nA',
-        'a_eta2': 'nA',
-        'a_eta3': 'nA',
-        'a_gamma1': 'mV',
-        'a_gamma2': 'mV',
-        'a_gamma3': 'mV',
+        'tau_eta': 'ms',
+        'tau_gamma': 'ms',
+        'a_eta': 'nA',
+        'a_gamma': 'mV',
     }
 
 
@@ -687,7 +679,9 @@
     recordable = ['spikes']
     injectable = False
     receptor_types = ()
-<<<<<<< HEAD
+    units = {
+        'spike_times': 'ms',
+    }
 
 
 class AdExp(StandardCellType):
@@ -849,9 +843,4 @@
         ps = super(RoessertEtAl, self).translate(parameters)
         for name, value in sub_ps.items():
             ps[name] = value
-        return ps
-=======
-    units = {
-        'spike_times': 'ms',
-    }
->>>>>>> b340a9e7
+        return ps