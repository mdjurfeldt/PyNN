"""
Defines classes and functions for managing recordings (spikes, membrane
potential etc).

These classes and functions are not part of the PyNN API, and are only for
internal use.

:copyright: Copyright 2006-2021 by the PyNN team, see AUTHORS.
:license: CeCILL, see LICENSE for details.

"""

import logging
import numpy as np
import os
from copy import copy
from collections import defaultdict
from warnings import warn
from pyNN import errors
import neo
from datetime import datetime
import quantities as pq

logger = logging.getLogger("PyNN")

MPI_ROOT = 0


def get_mpi_comm():
    try:
        from mpi4py import MPI
    except ImportError:
<<<<<<< HEAD
        raise Exception("Trying to gather data without MPI installed. If you are not running a distributed simulation, this is a bug in PyNN.")
    from pyNN.music import multisim
    return (multisim.communicator or MPI.COMM_WORLD, {'DOUBLE': MPI.DOUBLE, 'SUM': MPI.SUM})

=======
        raise Exception(
            "Trying to gather data without MPI installed. If you are not running a distributed simulation, this is a bug in PyNN.")
    return MPI.COMM_WORLD, {'DOUBLE': MPI.DOUBLE, 'SUM': MPI.SUM}
>>>>>>> bb4b470e


def rename_existing(filename):
    if os.path.exists(filename):
        os.system('mv %s %s_old' % (filename, filename))
        logger.warning("File %s already exists. Renaming the original file to %s_old" %
                       (filename, filename))


def gather_array(data):
    # gather 1D or 2D numpy arrays
    mpi_comm, mpi_flags = get_mpi_comm()
    assert isinstance(data, np.ndarray)
    assert len(data.shape) < 3
    # first we pass the data size
    size = data.size
    sizes = mpi_comm.gather(size, root=MPI_ROOT) or []
    # now we pass the data
    displacements = [sum(sizes[:i]) for i in range(len(sizes))]
    gdata = np.empty(sum(sizes))
    mpi_comm.Gatherv([data.flatten(), size, mpi_flags['DOUBLE']],
                     [gdata, (sizes, displacements), mpi_flags['DOUBLE']],
                     root=MPI_ROOT)
    if len(data.shape) == 1:
        return gdata
    else:
        num_columns = data.shape[1]
        return gdata.reshape((gdata.size / num_columns, num_columns))


def gather_dict(D, all=False):
    # Note that if the same key exists on multiple nodes, the value from the
    # node with the highest rank will appear in the final dict.
    mpi_comm, mpi_flags = get_mpi_comm()
    if all:
        Ds = mpi_comm.allgather(D)
    else:
        Ds = mpi_comm.gather(D, root=MPI_ROOT)
    if Ds:
        for otherD in Ds:
            D.update(otherD)
    return D


def gather_blocks(data, ordered=True):
    """Gather Neo Blocks"""
    mpi_comm, mpi_flags = get_mpi_comm()
    #print "gathering blocks on rank %d" % mpi_comm.rank
    assert isinstance(data, neo.Block)
    # for now, use gather_dict, which will probably be slow. Can optimize later
    D = {mpi_comm.rank: data}
    D = gather_dict(D)
    blocks = list(D.values())
    merged = data
    if mpi_comm.rank == MPI_ROOT:
        merged = blocks[0]
        # the following business with setting sig.segment is a workaround for a bug in Neo
        for seg in merged.segments:
            for sig in seg.analogsignals:
                sig.segment = seg
        for block in blocks[1:]:
            for seg, mseg in zip(block.segments, merged.segments):
                for sig in seg.analogsignals:
                    sig.segment = mseg
            merged.merge(block)
    if ordered:
        for segment in merged.segments:
            ordered_spiketrains = sorted(
                segment.spiketrains, key=lambda s: s.annotations['source_id'])
            segment.spiketrains = ordered_spiketrains
    return merged


def mpi_sum(x):
    mpi_comm, mpi_flags = get_mpi_comm()
    if mpi_comm.size > 1:
        return mpi_comm.allreduce(x, op=mpi_flags['SUM'])
    else:
        return x


def normalize_variables_arg(variables):
    """If variables is a single string, encapsulate it in a list."""
    if isinstance(variables, str) and variables != 'all':
        return [variables]
    else:
        return variables


def safe_makedirs(dir):
    """
    Version of makedirs not subject to race condition when using MPI.
    """
    if dir and not os.path.exists(dir):
        try:
            os.makedirs(dir)
        except OSError as e:
            if e.errno != 17:
                raise


def get_io(filename):
    """
    Return a Neo IO instance, guessing the type based on the filename suffix.
    """
    logger.debug("Creating Neo IO for filename %s" % filename)
    dir = os.path.dirname(filename)
    safe_makedirs(dir)
    extension = os.path.splitext(filename)[1]
    if extension in ('.txt', '.ras', '.v', '.gsyn'):
        raise IOError(
            "ASCII-based formats are not currently supported for output data. Try using the file extension '.pkl' or '.h5'")
    elif extension in ('.h5',):
        return neo.io.NeoHdf5IO(filename=filename)
    elif extension in ('.pkl', '.pickle'):
        return neo.io.PickleIO(filename=filename)
    elif extension == '.mat':
        return neo.io.NeoMatlabIO(filename=filename)
    else:  # function to be improved later
        raise Exception("file extension %s not supported" % extension)


def filter_by_variables(segment, variables):
    """
    Return a new `Segment` containing only recordings of the variables given in
    the list `variables`
    """
    if variables == 'all':
        return segment
    else:
        new_segment = copy(segment)  # shallow copy
        if 'spikes' not in variables:
            new_segment.spiketrains = []
        new_segment.analogsignals = [sig for sig in segment.analogsignals if sig.name in variables]
        # also need to handle Units, RecordingChannels
        return new_segment


def remove_duplicate_spiketrains(data):
    for segment in data.segments:
        spiketrains = {}
        for spiketrain in segment.spiketrains:
            index = spiketrain.annotations["source_index"]
            spiketrains[index] = spiketrain
        min_index = min(spiketrains.keys())
        max_index = max(spiketrains.keys())
        segment.spiketrains = [spiketrains[i] for i in range(min_index, max_index + 1)]
    return data


class DataCache(object):
    # primitive implementation for now, storing in memory - later can consider caching to disk

    def __init__(self):
        self._data = []

    def __iter__(self):
        return iter(self._data)

    def store(self, obj):
        if obj not in self._data:
            logger.debug("Adding %s to cache" % obj)
            self._data.append(obj)

    def clear(self):
        self._data = []


class Recorder(object):
    """Encapsulates data and functions related to recording model variables."""

    def __init__(self, population, file=None):
        """
        Create a recorder.

        `population` -- the Population instance which is being recorded by the
                        recorder
        `file` -- one of:
            - a file-name,
            - `None` (write to a temporary file)
            - `False` (write to memory).
        """
        self.file = file
        self.population = population  # needed for writing header information
        self.recorded = defaultdict(set)
        self.cache = DataCache()
        self._simulator.state.recorders.add(self)
        self.clear_flag = False
        self._recording_start_time = self._simulator.state.t * pq.ms
        self.sampling_interval = self._simulator.state.dt

    def record(self, variables, ids, sampling_interval=None):
        """
        Add the cells in `ids` to the sets of recorded cells for the given variables.
        """
        logger.debug('Recorder.record(<%d cells>)' % len(ids))
        self._check_sampling_interval(sampling_interval)

        ids = set([id for id in ids if id.local])
        for variable in normalize_variables_arg(variables):
            if not self.population.can_record(variable):
                raise errors.RecordingError(variable, self.population.celltype)
            new_ids = ids.difference(self.recorded[variable])
            self.recorded[variable] = self.recorded[variable].union(ids)
            self._record(variable, new_ids, sampling_interval)

    def _check_sampling_interval(self, sampling_interval):
        """
        Check whether record() has been called previously with a different sampling interval
        (we exclude recording of spikes, as the sampling interval does not apply in that case)
        """
        if sampling_interval is not None and sampling_interval != self.sampling_interval:
            recorded_variables = list(self.recorded.keys())
            if "spikes" in recorded_variables:
                recorded_variables.remove("spikes")
            if len(recorded_variables) > 0:
                raise ValueError(
                    "All neurons in a population must be recorded with the same sampling interval.")

    def reset(self):
        """Reset the list of things to be recorded."""
        self._reset()
        self.recorded = defaultdict(set)

    def filter_recorded(self, variable, filter_ids):
        if filter_ids is not None:
            return set(filter_ids).intersection(self.recorded[variable])
        else:
            return self.recorded[variable]

    def _get_current_segment(self, filter_ids=None, variables='all', clear=False):
        segment = neo.Segment(name="segment%03d" % self._simulator.state.segment_counter,
                              description=self.population.describe(),
                              rec_datetime=datetime.now())  # would be nice to get the time at the start of the recording, not the end
        variables_to_include = set(self.recorded.keys())
        if variables != 'all':
            variables_to_include = variables_to_include.intersection(set(variables))
        for variable in variables_to_include:
            if variable == 'spikes':
                t_stop = self._simulator.state.t * pq.ms  # must run on all MPI nodes
                sids = sorted(self.filter_recorded('spikes', filter_ids))
                data = self._get_spiketimes(sids, clear=clear)

                segment.spiketrains = []
                for id in sids:
                    times = pq.Quantity(data.get(int(id), []), pq.ms)
                    if times.size > 0 and times.max() > t_stop:
                        warn("Recorded at least one spike after t_stop")
                        times = times[times <= t_stop]
                    segment.spiketrains.append(
                        neo.SpikeTrain(times,
                                       t_start=self._recording_start_time,
                                       t_stop=t_stop,
                                       units='ms',
                                       source_population=self.population.label,
                                       source_id=int(id), source_index=self.population.id_to_index(int(id)))
                    )
            else:
                ids = sorted(self.filter_recorded(variable, filter_ids))
                signal_array = self._get_all_signals(variable, ids, clear=clear)
                t_start = self._recording_start_time
                t_stop = self._simulator.state.t * pq.ms
                sampling_period = self.sampling_interval * pq.ms
                current_time = self._simulator.state.t * pq.ms
                mpi_node = self._simulator.state.mpi_rank  # for debugging
                if signal_array.size > 0:  # may be empty if none of the recorded cells are on this MPI node
                    units = self.population.find_units(variable)
                    source_ids = np.fromiter(ids, dtype=int)
                    signal = neo.AnalogSignal(
                        signal_array,
                        units=units,
                        t_start=t_start,
                        sampling_period=sampling_period,
                        name=variable,
                        source_population=self.population.label,
                        source_ids=source_ids,
                        array_annotations={"channel_index": np.array([self.population.id_to_index(id) for id in ids])})
                    segment.analogsignals.append(signal)
                    logger.debug("%d **** ids=%s, channels=%s", mpi_node,
                                 source_ids, signal.array_annotations["channel_index"])
                    assert segment.analogsignals[0].t_stop - \
                        current_time - 2 * sampling_period < 1e-10
        return segment

    def get(self, variables, gather=False, filter_ids=None, clear=False,
            annotations=None):
        """Return the recorded data as a Neo `Block`."""
        variables = normalize_variables_arg(variables)
        data = neo.Block()
        data.segments = [filter_by_variables(segment, variables)
                         for segment in self.cache]
        if self._simulator.state.running:  # reset() has not been called, so current segment is not in cache
            data.segments.append(self._get_current_segment(
                filter_ids=filter_ids, variables=variables, clear=clear))
        data.name = self.population.label
        data.description = self.population.describe()
        data.rec_datetime = data.segments[0].rec_datetime
        data.annotate(**self.metadata)
        if annotations:
            data.annotate(**annotations)
        if gather and self._simulator.state.num_processes > 1:
            data = gather_blocks(data)
            if hasattr(self.population.celltype, "always_local") and self.population.celltype.always_local:
                data = remove_duplicate_spiketrains(data)
        if clear:
            self.clear()
        return data

    def clear(self):
        """
        Clear all recorded data, both from the cache and the simulator.
        """
        self.cache.clear()
        self.clear_flag = True
        self._recording_start_time = self._simulator.state.t * pq.ms
        self._clear_simulator()

    def write(self, variables, file=None, gather=False, filter_ids=None,
              clear=False, annotations=None):
        """Write recorded data to a Neo IO"""
        if isinstance(file, str):
            file = get_io(file)
        io = file or self.file
        if gather is False and self._simulator.state.num_processes > 1:
            io.filename += '.%d' % self._simulator.state.mpi_rank
        logger.debug("Recorder is writing '%s' to file '%s' with gather=%s" % (
            variables, io.filename, gather))
        data = self.get(variables, gather, filter_ids, clear, annotations=annotations)
        if self._simulator.state.mpi_rank == 0 or gather is False:
            # Open the output file, if necessary and write the data
            logger.debug("Writing data to file %s" % io)
            io.write_block(data)

    @property
    def metadata(self):
        metadata = {
            'size': self.population.size,
            'first_index': 0,
            'last_index': len(self.population),
            'first_id': int(self.population.first_id),
            'last_id': int(self.population.last_id),
            'label': self.population.label,
            'simulator': self._simulator.name,
        }
        metadata.update(self.population.annotations)
        # note that this has to run on all nodes (at least for NEST)
        metadata['dt'] = self._simulator.state.dt
        metadata['mpi_processes'] = self._simulator.state.num_processes
        return metadata

    def count(self, variable, gather=True, filter_ids=None):
        """
        Return the number of data points for each cell, as a dict. This is mainly
        useful for spike counts or for variable-time-step integration methods.
        """
        if variable == 'spikes':
            N = self._local_count(variable, filter_ids)
        else:
            raise Exception("Only implemented for spikes.")
        if gather and self._simulator.state.num_processes > 1:
            N = gather_dict(N)
        return N

    def store_to_cache(self, annotations=None):
        # make sure we haven't called get with clear=True since last reset
        # and that we did not do two resets in a row
        if (self._simulator.state.t != 0) and (not self.clear_flag):
            if annotations is None:
                annotations = {}
            segment = self._get_current_segment()
            segment.annotate(**annotations)
            self.cache.store(segment)
        self.clear_flag = False
        self._recording_start_time = 0.0 * pq.ms<|MERGE_RESOLUTION|>--- conflicted
+++ resolved
@@ -30,16 +30,9 @@
     try:
         from mpi4py import MPI
     except ImportError:
-<<<<<<< HEAD
         raise Exception("Trying to gather data without MPI installed. If you are not running a distributed simulation, this is a bug in PyNN.")
     from pyNN.music import multisim
     return (multisim.communicator or MPI.COMM_WORLD, {'DOUBLE': MPI.DOUBLE, 'SUM': MPI.SUM})
-
-=======
-        raise Exception(
-            "Trying to gather data without MPI installed. If you are not running a distributed simulation, this is a bug in PyNN.")
-    return MPI.COMM_WORLD, {'DOUBLE': MPI.DOUBLE, 'SUM': MPI.SUM}
->>>>>>> bb4b470e
 
 
 def rename_existing(filename):
