language: python
<<<<<<< HEAD
dist: trusty
sudo: required
matrix:
    include:
        - python: 2.6
          env: PYENV=py26
        - python: 2.7
          env: PYENV=py27
        - python: 3.3
          env: PYENV=py33
        - python: 3.5
          env: PYENV=py35
=======
python:
  - 2.6
  - 3.3
  - 3.5
  - "2.7_with_system_site_packages"
sudo: required
dist: trusty
addons:
  apt:
    packages:
      - build-essential
      - autoconf
      - automake
      - libtool
      - libreadline6-dev
      - libncurses5-dev
      - libgsl0-dev
      - python-all-dev
      - python-numpy
      - python-scipy
      - python-sympy
      - openmpi-bin
      - libopenmpi-dev
      - cmake
>>>>>>> bdc6ecda
install:
    - source ci/install.sh
script:  bash ci/test_script.sh
after_success:
  - coveralls
cache:
  directories:
    - $HOME/nest-2.10.0
    - $HOME/nrn-7.4
    - $HOME/build/nest-2.10.0
    - $HOME/build/nrn-7.4
    - $HOME/.cache/pip<|MERGE_RESOLUTION|>--- conflicted
+++ resolved
@@ -1,5 +1,4 @@
 language: python
-<<<<<<< HEAD
 dist: trusty
 sudo: required
 matrix:
@@ -12,32 +11,6 @@
           env: PYENV=py33
         - python: 3.5
           env: PYENV=py35
-=======
-python:
-  - 2.6
-  - 3.3
-  - 3.5
-  - "2.7_with_system_site_packages"
-sudo: required
-dist: trusty
-addons:
-  apt:
-    packages:
-      - build-essential
-      - autoconf
-      - automake
-      - libtool
-      - libreadline6-dev
-      - libncurses5-dev
-      - libgsl0-dev
-      - python-all-dev
-      - python-numpy
-      - python-scipy
-      - python-sympy
-      - openmpi-bin
-      - libopenmpi-dev
-      - cmake
->>>>>>> bdc6ecda
 install:
     - source ci/install.sh
 script:  bash ci/test_script.sh
@@ -45,8 +18,8 @@
   - coveralls
 cache:
   directories:
-    - $HOME/nest-2.10.0
+    - $HOME/nest-master
     - $HOME/nrn-7.4
-    - $HOME/build/nest-2.10.0
+    - $HOME/build/nest-master
     - $HOME/build/nrn-7.4
     - $HOME/.cache/pip