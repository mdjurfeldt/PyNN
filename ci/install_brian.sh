#!/bin/bash

set -e  # stop execution in case of errors

<<<<<<< HEAD
if [ "$TRAVIS_PYTHON_VERSION" == "3.8" ]; then
=======
if [ "$TRAVIS_PYTHON_VERSION" == "3.9" ]; then
>>>>>>> d34d9a54
    echo -e "\n========== Installing Brian 2 ==========\n"
    pip install cython;
    pip install brian2;
fi<|MERGE_RESOLUTION|>--- conflicted
+++ resolved
@@ -2,11 +2,7 @@
 
 set -e  # stop execution in case of errors
 
-<<<<<<< HEAD
-if [ "$TRAVIS_PYTHON_VERSION" == "3.8" ]; then
-=======
 if [ "$TRAVIS_PYTHON_VERSION" == "3.9" ]; then
->>>>>>> d34d9a54
     echo -e "\n========== Installing Brian 2 ==========\n"
     pip install cython;
     pip install brian2;
