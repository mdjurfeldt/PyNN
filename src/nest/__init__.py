# -*- coding: utf-8 -*-
"""
NEST v2 implementation of the PyNN API.

:copyright: Copyright 2006-2012 by the PyNN team, see AUTHORS.
:license: CeCILL, see LICENSE for details.

$Id$
"""

import numpy
<<<<<<< HEAD
=======
try:
    import tables  # due to freeze when importing nest before tables
except ImportError:
    pass
>>>>>>> f481761e
import nest
from . import simulator
from pyNN import common, recording, errors, space, __doc__

try:
    nest.GetStatus([numpy.int64(0)])
except NESTError:
    raise Exception("NEST built without NumPy support. Try rebuilding NEST after installing NumPy.")

if recording.MPI and (nest.Rank() != recording.mpi_comm.rank):
    raise Exception("MPI not working properly. Please make sure you import pyNN.nest before pyNN.random.")

<<<<<<< HEAD
=======
import os
>>>>>>> f481761e
import shutil
import logging

from pyNN.nest.cells import NativeCellType, native_cell_type
from pyNN.nest.synapses import NativeSynapseDynamics, NativeSynapseMechanism
from pyNN.nest.standardmodels.cells import *
from pyNN.nest.connectors import *
from pyNN.nest.standardmodels.synapses import *
from pyNN.nest.standardmodels.electrodes import *
from pyNN.nest.recording import *
from pyNN.random import NumpyRNG
from pyNN.space import Space
from pyNN.standardmodels import StandardCellType
from pyNN.nest.populations import Population, PopulationView, Assembly
from pyNN.nest.projections import Projection


logger = logging.getLogger("PyNN")


# ==============================================================================
#   Utility functions
# ==============================================================================

def list_standard_models():
    """Return a list of all the StandardCellType classes available for this simulator."""
    standard_cell_types = [obj for obj in globals().values() if isinstance(obj, type) and issubclass(obj, StandardCellType) and obj is not StandardCellType]
    for cell_class in standard_cell_types:
        try:
            create(cell_class())
        except Exception, e:
            print "Warning: %s is defined, but produces the following error: %s" % (cell_class.__name__, e)
            standard_cell_types.remove(cell_class)
    return [obj.__name__ for obj in standard_cell_types]

def _discrepancy_due_to_rounding(parameters, output_values):
    """NEST rounds delays to the time step."""
    if 'delay' not in parameters:
        return False
    else:
        # the logic here is not the clearest, the aim was to keep
        # _set_connection() as simple as possible, but it might be better to
        # refactor the whole thing.
        input_delay = parameters['delay']
        if hasattr(output_values, "__len__"):
            output_delay = output_values[parameters.keys().index('delay')]
        else:
            output_delay = output_values
        return abs(input_delay - output_delay) < get_time_step()

# ==============================================================================
#   Functions for simulation set-up and control
# ==============================================================================

def setup(timestep=0.1, min_delay=0.1, max_delay=10.0, **extra_params):
    """
    Should be called at the very beginning of a script.

    `extra_params` contains any keyword arguments that are required by a given
    simulator but not by others.

    NEST-specific extra_params:

    `spike_precision`:
        should be "on_grid" (default) or "off_grid"
    `verbosity`:
        INSERT DESCRIPTION OF POSSIBLE VALUES
    `recording_precision`:
        number of decimal places (OR SIGNIFICANT FIGURES?) in recorded data
    `threads`:
        number of threads to use
    `rng_seeds`:
        a list of seeds, one for each thread on each MPI process
    `rng_seeds_seed`:
        a single seed that will be used to generate random values for `rng_seeds`
    """
    common.setup(timestep, min_delay, max_delay, **extra_params)
    simulator.state.clear()
    for key in ("verbosity", "spike_precision", "recording_precision",
                "threads"):
        if key in extra_params:
            setattr(simulator.state, key, extra_params[key])
    # set kernel RNG seeds
    simulator.state.num_threads = extra_params.get('threads') or 1
    if 'rng_seeds' in extra_params:
        simulator.state.rng_seeds = extra_params['rng_seeds']
    else:
        rng = NumpyRNG(extra_params.get('rng_seeds_seed', 42))
        n = simulator.state.num_processes * simulator.state.threads
        simulator.state.rng_seeds = rng.next(n, 'randint', (100000,)).tolist()
    # set resolution
    simulator.state.dt = timestep
    # Set min_delay and max_delay for all synapse models
    simulator.state.set_delays(min_delay, max_delay)
    return rank()


def end():
    """Do any necessary cleaning up before exiting."""
<<<<<<< HEAD
    for (population, variables, filename) in simulator.state.write_on_end:
=======
    global tempdirs
    logger.debug("Cleaning up")
    for (population, variables, filename) in simulator.write_on_end:
        logger.debug("%s%s --> %s" % (population.label, variables, filename))
>>>>>>> f481761e
        io = recording.get_io(filename)
        population.write_data(io, variables)
    for tempdir in simulator.state.tempdirs:
        shutil.rmtree(tempdir)
    simulator.state.tempdirs = []
    simulator.state.write_on_end = []

run = common.build_run(simulator)

reset = common.build_reset(simulator)

initialize = common.initialize

# ==============================================================================
#   Functions returning information about the simulation state
# ==============================================================================

get_current_time, get_time_step, get_min_delay, get_max_delay, \
            num_processes, rank = common.build_state_queries(simulator)


<<<<<<< HEAD
=======
# ==============================================================================
#   High-level API for creating, connecting and recording from populations of
#   neurons.
# ==============================================================================

class Assembly(common.Assembly):
    _simulator = simulator


class PopulationView(common.PopulationView):
    _simulator = simulator
    assembly_class = Assembly

    def _get_view(self, selector, label=None):
        return PopulationView(self, selector, label)


class Population(common.Population):
    """
    An array of neurons all of the same type. `Population' is used as a generic
    term intended to include layers, columns, nuclei, etc., of cells.
    """
    _simulator = simulator
    recorder_class = Recorder
    assembly_class = Assembly

    def __init__(self, size, cellclass, cellparams=None, structure=None,
                 initial_values={}, label=None):
        __doc__ = common.Population.__doc__
        super(Population, self).__init__(size, cellclass, cellparams, structure, initial_values, label)
        self._simulator.populations.append(self)

    def _get_view(self, selector, label=None):
        return PopulationView(self, selector, label)

    def _create_cells(self, cellclass, cellparams, n):
        """
        Create cells in NEST.

        `cellclass`  -- a PyNN standard cell or the name of a native NEST model.
        `cellparams` -- a dictionary of cell parameters.
        `n`          -- the number of cells to create
        """
        # this method should never be called more than once
        # perhaps should check for that
        assert n > 0, 'n must be a positive integer'
        n = int(n)

        celltype = cellclass(cellparams)
        nest_model = celltype.nest_name[simulator.state.spike_precision]
        try:
            self.all_cells = nest.Create(nest_model, n, params=celltype.parameters)
        except nest.NESTError, err:
            if "UnknownModelName" in err.message and "cond" in err.message:
                raise errors.InvalidModelError("%s Have you compiled NEST with the GSL (Gnu Scientific Library)?" % err)
            raise errors.InvalidModelError(err)
        # create parrot neurons if necessary
        if hasattr(celltype, "uses_parrot") and celltype.uses_parrot:
            self.all_cells_source = numpy.array(self.all_cells)  # we put the parrots into all_cells, since this will
            self.all_cells = nest.Create("parrot_neuron", n)     # be used for connections and recording. all_cells_source
            nest.Connect(self.all_cells_source, self.all_cells)  # should be used for setting parameters
        self.first_id = self.all_cells[0]
        self.last_id = self.all_cells[-1]
        self._mask_local = numpy.array(nest.GetStatus(self.all_cells, 'local'))
        self.all_cells = numpy.array([simulator.ID(gid) for gid in self.all_cells], simulator.ID)
        for gid in self.all_cells:
            gid.parent = self
        if hasattr(celltype, "uses_parrot") and celltype.uses_parrot:
            for gid, source in zip(self.all_cells, self.all_cells_source):
                gid.source = source


    def set(self, param, val=None):
        """
        Set one or more parameters for every cell in the population.

        param can be a dict, in which case val should not be supplied, or a string
        giving the parameter name, in which case val is the parameter value.
        val can be a numeric value, or list of such (e.g. for setting spike times).
        e.g. p.set("tau_m",20.0).
             p.set({'tau_m':20,'v_rest':-65})
        """
        if isinstance(param, str):
            if isinstance(val, (str, float, int)):
                param_dict = {param: float(val)}
            elif isinstance(val, (list, numpy.ndarray)):
                param_dict = {param: [val]*len(self)}
            else:
                raise errors.InvalidParameterValueError
        elif isinstance(param, dict):
            param_dict = param
        else:
            raise errors.InvalidParameterValueError
        param_dict = self.celltype.check_parameters(param_dict, with_defaults=False)
        # The default implementation in common is is not very efficient for
        # simple and scaled parameters.
        # Should call nest.SetStatus(self.local_cells,...) for the parameters in
        # self.celltype.__class__.simple_parameters() and .scaled_parameters()
        # and keep the loop below just for the computed parameters. Even in this
        # case, it may be quicker to test whether the parameters participating
        # in the computation vary between cells, since if this is not the case
        # we can do the computation here and use nest.SetStatus.

        if isinstance(self.celltype, standardmodels.StandardCellType):
            to_be_set = {}
            if hasattr(self.celltype, "uses_parrot") and self.celltype.uses_parrot:
                gids = self.all_cells_source[self._mask_local]
            else:
                gids = self.local_cells
            for key, value in param_dict.items():
                if key in self.celltype.scaled_parameters():
                    translation = self.celltype.translations[key]
                    value = eval(translation['forward_transform'], globals(), {key:value})
                    to_be_set[translation['translated_name']] = value
                elif key in self.celltype.simple_parameters():
                    translation = self.celltype.translations[key]
                    to_be_set[translation['translated_name']] = value
                else:
                    assert key in self.celltype.computed_parameters()
            logger.debug("Setting the following parameters: %s" % to_be_set)
            nest.SetStatus(gids.tolist(), to_be_set)
            for key, value in param_dict.items():
                if key in self.celltype.computed_parameters():
                    logger.debug("Setting %s = %s" % (key, value))
                    for cell in self:
                        cell.set_parameters(**{key:value})
        else:
            nest.SetStatus(self.local_cells.tolist(), param_dict)

    def _set_initial_value_array(self, variable, value):
        variable = STATE_VARIABLE_MAP.get(variable, variable)
        try:
            nest.SetStatus(self.local_cells.tolist(), variable, value)
        except nest.NESTError, e:
            logger.warning("NEST does not allow setting an initial value for %s" % variable) # assuming this is an "Unused dictionary items" error - should really check


class Projection(common.Projection):
    """
    A container for all the connections of a given type (same synapse type and
    plasticity mechanisms) between two populations, together with methods to set
    parameters of those connections, including of plasticity mechanisms.
    """
    _simulator = simulator
    nProj = 0

    def __init__(self, presynaptic_population, postsynaptic_population,
                 method, source=None,
                 target=None, synapse_dynamics=None, label=None, rng=None):
        """
        presynaptic_population and postsynaptic_population - Population objects.

        source - string specifying which attribute of the presynaptic cell
                 signals action potentials

        target - string specifying which synapse on the postsynaptic cell to
                 connect to

        If source and/or target are not given, default values are used.

        method - a Connector object, encapsulating the algorithm to use for
                 connecting the neurons.

        synapse_dynamics - a `SynapseDynamics` object specifying which
        synaptic plasticity mechanisms to use.

        rng - specify an RNG object to be used by the Connector.
        """
        common.Projection.__init__(self, presynaptic_population, postsynaptic_population,
                                   method, source, target,
                                   synapse_dynamics, label, rng)
        self.synapse_type = target or 'excitatory'
        if self.synapse_dynamics:
            synapse_dynamics = self.synapse_dynamics
            self.synapse_dynamics._set_tau_minus(self.post.local_cells)
        else:
            synapse_dynamics = NativeSynapseDynamics("static_synapse")
        synapse_model = synapse_dynamics._get_nest_synapse_model("projection_%d" % Projection.nProj)
        if synapse_model is None:
            self.synapse_model = 'static_synapse_%s' % id(self)
            nest.CopyModel('static_synapse', self.synapse_model)
        else:
            self.synapse_model = synapse_model
        self._sources = []
        self._connections = None
        Projection.nProj += 1

        # Create connections
        method.connect(self)

    def __getitem__(self, i):
        """Return the `i`th connection on the local MPI node."""
        if isinstance(i, int):
            if i < len(self):
                return simulator.Connection(self, i)
            else:
                raise IndexError("%d > %d" % (i, len(self)-1))
        elif isinstance(i, slice):
            if i.stop < len(self):
                return [simulator.Connection(self, j) for j in range(i.start, i.stop, i.step or 1)]
            else:
                raise IndexError("%d > %d" % (i.stop, len(self)-1))

    def __len__(self):
        """Return the number of connections on the local MPI node."""
        return nest.GetDefaults(self.synapse_model)['num_connections']

    @property
    def connections(self):
        if self._connections is None:
            self._sources = numpy.unique(self._sources)
            self._connections = nest.FindConnections(self._sources, synapse_type=self.synapse_model)
        return self._connections

    def _set_tsodyks_params(self):
        if 'tsodyks' in self.synapse_model: # there should be a better way to do this. In particular, if the synaptic time constant is changed
                                            # after creating the Projection, tau_psc ought to be changed as well.
            assert self.synapse_type in ('excitatory', 'inhibitory'), "only basic synapse types support Tsodyks-Markram connections"
            logger.debug("setting tau_psc")
            targets = nest.GetStatus(self.connections, 'target')
            if self.synapse_type == 'inhibitory':
                param_name = self.post.local_cells[0].celltype.translations['tau_syn_I']['translated_name']
            if self.synapse_type == 'excitatory':
                param_name = self.post.local_cells[0].celltype.translations['tau_syn_E']['translated_name']
            tau_syn = nest.GetStatus(targets, (param_name))
            nest.SetStatus(self.connections, 'tau_psc', tau_syn)

    def _divergent_connect(self, source, targets, weights, delays):
        """
        Connect a neuron to one or more other neurons.

        `source`  -- the ID of the pre-synaptic cell.
        `targets` -- a list/1D array of post-synaptic cell IDs, or a single ID.
        `weight`  -- a list/1D array of connection weights, or a single weight.
                     Must have the same length as `targets`.
        `delays`  -- a list/1D array of connection delays, or a single delay.
                     Must have the same length as `targets`.
        """
        
        
        # are we sure the targets are all on the current node?
        if core.is_listlike(source):
            assert len(source) == 1
            source = source[0]
        if not core.is_listlike(targets):
            targets = [targets]
        assert len(targets) > 0

        if self.synapse_type not in targets[0].celltype.synapse_types:
            raise errors.ConnectionError("User gave synapse_type=%s, synapse_type must be one of: %s" % ( self.synapse_type, "'"+"', '".join(st for st in targets[0].celltype.synapse_types or ['*No connections supported*']))+"'" )
        weights = numpy.array(weights)*1000.0 # weights should be in nA or uS, but iaf_neuron uses pA and iaf_cond_neuron uses nS.
                                 # Using convention in this way is not ideal. We should
                                 # be able to look up the units used by each model somewhere.
	
	# currently we cannot handle the case where thei post is Assembly and all the synapses are not of the same type
	# so we raise exception
	if isinstance(self.post, Assembly) and not self.post._homogeneous_synapses:
	   raise errors.ConnectionError("%s. source=%s, targets=%s, weights=%s, delays=%s" % ("Cannot handle Assemblies with non-homogeneous synapse type", source, targets, weights, delays))
	
        if self.synapse_type == 'inhibitory' and self.post.conductance_based:
            weights *= -1 # NEST wants negative values for inhibitory weights, even if these are conductances
        if isinstance(weights, numpy.ndarray):
            weights = weights.tolist()
        elif isinstance(weights, float):
            weights = [weights]
        if isinstance(delays, numpy.ndarray):
            delays = delays.tolist()
        elif isinstance(delays, float):
            delays = [delays]

        if targets[0].celltype.standard_receptor_type:
            try:
                nest.DivergentConnect([source], targets, weights, delays, self.synapse_model)
            except nest.NESTError, e:
                raise errors.ConnectionError("%s. source=%s, targets=%s, weights=%s, delays=%s, synapse model='%s'" % (
                                             e, source, targets, weights, delays, self.synapse_model))
        else:
            for target, w, d in zip(targets, weights, delays):
                nest.Connect([source], [target], {'weight': w, 'delay': d, 'receptor_type': target.celltype.get_receptor_type(self.synapse_type)})
        self._connections = None # reset the caching of the connection list, since this will have to be recalculated
        self._sources.append(source)


    def _convergent_connect(self, sources, target, weights, delays):
        """
        Connect one or more neurons to a single post-synaptic neuron.
        `sources` -- a list/1D array of pre-synaptic cell IDs, or a single ID.
        `target`  -- the ID of the post-synaptic cell.
        `weight`  -- a list/1D array of connection weights, or a single weight.
                     Must have the same length as `targets`.
        `delays`  -- a list/1D array of connection delays, or a single delay.
                     Must have the same length as `targets`.
        """
        # are we sure the targets are all on the current node?
        if core.is_listlike(target):
            assert len(target) == 1
            target = target[0]
        if not core.is_listlike(sources):
            sources = [sources]
        assert len(sources) > 0, sources
        if self.synapse_type not in ('excitatory', 'inhibitory', None):
            raise errors.ConnectionError("synapse_type must be 'excitatory', 'inhibitory', or None (equivalent to 'excitatory')")
        weights = numpy.array(weights)*1000.0# weights should be in nA or uS, but iaf_neuron uses pA and iaf_cond_neuron uses nS.
                                 # Using convention in this way is not ideal. We should
                                 # be able to look up the units used by each model somewhere.
        if self.synapse_type == 'inhibitory' and common.is_conductance(target):
            weights = -1*weights # NEST wants negative values for inhibitory weights, even if these are conductances
        if isinstance(weights, numpy.ndarray):
            weights = weights.tolist()
        elif isinstance(weights, float):
            weights = [weights]
        if isinstance(delays, numpy.ndarray):
            delays = delays.tolist()
        elif isinstance(delays, float):
            delays = [delays]

        try:
            nest.ConvergentConnect(sources, [target], weights, delays, self.synapse_model)
        except nest.NESTError, e:
            raise errors.ConnectionError("%s. sources=%s, target=%s, weights=%s, delays=%s, synapse model='%s'" % (
                                         e, sources, target, weights, delays, self.synapse_model))
        self._connections = None # reset the caching of the connection list, since this will have to be recalculated
        self._sources.extend(sources)

    def set(self, name, value):
        """
        Set connection attributes for all connections on the local MPI node.

        `name`  -- attribute name

        `value` -- the attribute numeric value, or a list/1D array of such
                   values of the same length as the number of local connections,
                   or a 2D array with the same dimensions as the connectivity
                   matrix (as returned by `get(format='array')`).
        """
        if not (numpy.isscalar(value) or core.is_listlike(value)):
            raise TypeError("Argument should be a numeric type (int, float...), a list, or a numpy array.")

        if isinstance(value, numpy.ndarray) and len(value.shape) == 2:
            value_list = []
            connection_parameters = nest.GetStatus(self.connections, ('source', 'target'))
            for conn in connection_parameters:
                addr = self.pre.id_to_index(conn['source']), self.post.id_to_index(conn['target'])
                try:
                    val = value[addr]
                except IndexError, e:
                    raise IndexError("%s. addr=%s" % (e, addr))
                if numpy.isnan(val):
                    raise Exception("Array contains no value for synapse from %d to %d" % (c.source, c.target))
                else:
                    value_list.append(val)
            value = value_list
        if core.is_listlike(value):
            value = numpy.array(value)
        else:
            value = float(value)

        if name == 'weight':
            value *= 1000.0
            if self.synapse_type == 'inhibitory' and common.is_conductance(self.post[0]):
                value *= -1 # NEST wants negative values for inhibitory weights, even if these are conductances
        elif name == 'delay':
            pass
        else:
            #translation = self.synapse_dynamics.reverse_translate({name: value})
            #name, value = translation.items()[0]
            translated_name = None
            if self.synapse_dynamics.fast:
                if name in self.synapse_dynamics.fast.translations:
                    translated_name = self.synapse_dynamics.fast.translations[name]["translated_name"] # a hack
            if translated_name is None:
                if self.synapse_dynamics.slow:
                    for component_name in "timing_dependence", "weight_dependence", "voltage_dependence":
                        component = getattr(self.synapse_dynamics.slow, component_name)
                        if component and name in component.translations:
                            translated_name = component.translations[name]["translated_name"]
                            break
            if translated_name:
                name = translated_name

        i = 0
        try:
            nest.SetStatus(self.connections, name, value)
        except nest.NESTError, e:
            n = 1
            if hasattr(value, '__len__'):
                n = len(value)
            raise Exception("%s. Trying to set %d values." % (e, n))

    def saveConnections(self, file, gather=True, compatible_output=True):
        """
        Save connections to file in a format suitable for reading in with a
        FromFileConnector.
        """
        import operator

        if isinstance(file, basestring):
            file = files.StandardTextFile(file, mode='w')

        lines   = nest.GetStatus(self.connections, ('source', 'target', 'weight', 'delay'))

        if gather == True and num_processes() > 1:
            all_lines = { rank(): lines }
            all_lines = recording.gather_dict(all_lines)
            if rank() == 0:
                lines = reduce(operator.add, all_lines.values())
        elif num_processes() > 1:
            file.rename('%s.%d' % (file.name, rank()))
        logger.debug("--- Projection[%s].__saveConnections__() ---" % self.label)

        if gather == False or rank() == 0:
            lines       = numpy.array(lines, dtype=float)
            lines[:,2] *= 0.001
            if compatible_output:
                lines[:,0] = self.pre.id_to_index(lines[:,0])
                lines[:,1] = self.post.id_to_index(lines[:,1])
            file.write(lines, {'pre' : self.pre.label, 'post' : self.post.label})
            file.close()

    def randomizeWeights(self, rand_distr):
        """
        Set weights to random values taken from rand_distr.
        """
        # Arguably, we could merge this with set_weights just by detecting the
        # argument type. It could make for easier-to-read simulation code to
        # give it a separate name, though. Comments?
        self.setWeights(rand_distr.next(len(self), mask_local=False))

    def randomizeDelays(self, rand_distr):
        """
        Set weights to random values taken from rand_distr.
        """
        # Arguably, we could merge this with set_weights just by detecting the
        # argument type. It could make for easier-to-read simulation code to
        # give it a separate name, though. Comments?
        self.setDelays(rand_distr.next(len(self), mask_local=False))

    def get(self, parameter_name, format, gather=True):
        """
        Get the values of a given attribute (weight or delay) for all
        connections in this Projection.

        `parameter_name` -- name of the attribute whose values are wanted.

        `format` -- "list" or "array". Array format implicitly assumes that all
                    connections belong to a single Projection.

        Return a list or a 2D Numpy array. The array element X_ij contains the
        attribute value for the connection from the ith neuron in the pre-
        synaptic Population to the jth neuron in the post-synaptic Population,
        if a single such connection exists. If there are no such connections,
        X_ij will be NaN. If there are multiple such connections, the summed
        value will be given, which makes some sense for weights, but is
        pretty meaningless for delays.
        """

        if parameter_name not in ('weight', 'delay'):
            translated_name = None
            if self.synapse_dynamics.fast and parameter_name in self.synapse_dynamics.fast.translations:
                translated_name = self.synapse_dynamics.fast.translations[parameter_name]["translated_name"] # this is a hack that works because there are no units conversions
            elif self.synapse_dynamics.slow:
                for component_name in "timing_dependence", "weight_dependence", "voltage_dependence":
                    component = getattr(self.synapse_dynamics.slow, component_name)
                    if component and parameter_name in component.translations:
                        translated_name = component.translations[parameter_name]["translated_name"]
                        break
            if translated_name:
                parameter_name = translated_name
            else:
                raise Exception("synapse type does not have an attribute '%s', or else this attribute is not accessible." % parameter_name)
        if format == 'list':
            values = nest.GetStatus(self.connections, parameter_name)
            if parameter_name == "weight":
                values = [0.001*val for val in values]
        elif format == 'array':
            value_arr = numpy.nan * numpy.ones((self.pre.size, self.post.size))
            connection_parameters = nest.GetStatus(self.connections, ('source', 'target', parameter_name))
            for conn in connection_parameters:
                # (offset is always 0,0 for connections created with connect())
                src, tgt, value = conn
                addr = self.pre.id_to_index(src), self.post.id_to_index(tgt)
                if numpy.isnan(value_arr[addr]):
                    value_arr[addr] = value
                else:
                    value_arr[addr] += value
            if parameter_name == 'weight':
                value_arr *= 0.001
                if self.synapse_type == 'inhibitory' and common.is_conductance(self[0].target):
                    value_arr *= -1 # NEST uses negative values for inhibitory weights, even if these are conductances
            values = value_arr
        else:
            raise Exception("format must be 'list' or 'array', actually '%s'" % format)
        return values

Space = space.Space
>>>>>>> f481761e

# ==============================================================================
#   Low-level API for creating, connecting and recording from individual neurons
# ==============================================================================

create = common.build_create(Population)

connect = common.build_connect(Projection, FixedProbabilityConnector)

set = common.set

record = common.build_record(simulator)

record_v = lambda source, filename: record(['v'], source, filename)

record_gsyn = lambda source, filename: record(['gsyn_exc', 'gsyn_inh'], source, filename)

# ==============================================================================<|MERGE_RESOLUTION|>--- conflicted
+++ resolved
@@ -9,13 +9,10 @@
 """
 
 import numpy
-<<<<<<< HEAD
-=======
 try:
     import tables  # due to freeze when importing nest before tables
 except ImportError:
     pass
->>>>>>> f481761e
 import nest
 from . import simulator
 from pyNN import common, recording, errors, space, __doc__
@@ -28,10 +25,6 @@
 if recording.MPI and (nest.Rank() != recording.mpi_comm.rank):
     raise Exception("MPI not working properly. Please make sure you import pyNN.nest before pyNN.random.")
 
-<<<<<<< HEAD
-=======
-import os
->>>>>>> f481761e
 import shutil
 import logging
 
@@ -131,14 +124,8 @@
 
 def end():
     """Do any necessary cleaning up before exiting."""
-<<<<<<< HEAD
     for (population, variables, filename) in simulator.state.write_on_end:
-=======
-    global tempdirs
-    logger.debug("Cleaning up")
-    for (population, variables, filename) in simulator.write_on_end:
         logger.debug("%s%s --> %s" % (population.label, variables, filename))
->>>>>>> f481761e
         io = recording.get_io(filename)
         population.write_data(io, variables)
     for tempdir in simulator.state.tempdirs:
@@ -160,504 +147,6 @@
             num_processes, rank = common.build_state_queries(simulator)
 
 
-<<<<<<< HEAD
-=======
-# ==============================================================================
-#   High-level API for creating, connecting and recording from populations of
-#   neurons.
-# ==============================================================================
-
-class Assembly(common.Assembly):
-    _simulator = simulator
-
-
-class PopulationView(common.PopulationView):
-    _simulator = simulator
-    assembly_class = Assembly
-
-    def _get_view(self, selector, label=None):
-        return PopulationView(self, selector, label)
-
-
-class Population(common.Population):
-    """
-    An array of neurons all of the same type. `Population' is used as a generic
-    term intended to include layers, columns, nuclei, etc., of cells.
-    """
-    _simulator = simulator
-    recorder_class = Recorder
-    assembly_class = Assembly
-
-    def __init__(self, size, cellclass, cellparams=None, structure=None,
-                 initial_values={}, label=None):
-        __doc__ = common.Population.__doc__
-        super(Population, self).__init__(size, cellclass, cellparams, structure, initial_values, label)
-        self._simulator.populations.append(self)
-
-    def _get_view(self, selector, label=None):
-        return PopulationView(self, selector, label)
-
-    def _create_cells(self, cellclass, cellparams, n):
-        """
-        Create cells in NEST.
-
-        `cellclass`  -- a PyNN standard cell or the name of a native NEST model.
-        `cellparams` -- a dictionary of cell parameters.
-        `n`          -- the number of cells to create
-        """
-        # this method should never be called more than once
-        # perhaps should check for that
-        assert n > 0, 'n must be a positive integer'
-        n = int(n)
-
-        celltype = cellclass(cellparams)
-        nest_model = celltype.nest_name[simulator.state.spike_precision]
-        try:
-            self.all_cells = nest.Create(nest_model, n, params=celltype.parameters)
-        except nest.NESTError, err:
-            if "UnknownModelName" in err.message and "cond" in err.message:
-                raise errors.InvalidModelError("%s Have you compiled NEST with the GSL (Gnu Scientific Library)?" % err)
-            raise errors.InvalidModelError(err)
-        # create parrot neurons if necessary
-        if hasattr(celltype, "uses_parrot") and celltype.uses_parrot:
-            self.all_cells_source = numpy.array(self.all_cells)  # we put the parrots into all_cells, since this will
-            self.all_cells = nest.Create("parrot_neuron", n)     # be used for connections and recording. all_cells_source
-            nest.Connect(self.all_cells_source, self.all_cells)  # should be used for setting parameters
-        self.first_id = self.all_cells[0]
-        self.last_id = self.all_cells[-1]
-        self._mask_local = numpy.array(nest.GetStatus(self.all_cells, 'local'))
-        self.all_cells = numpy.array([simulator.ID(gid) for gid in self.all_cells], simulator.ID)
-        for gid in self.all_cells:
-            gid.parent = self
-        if hasattr(celltype, "uses_parrot") and celltype.uses_parrot:
-            for gid, source in zip(self.all_cells, self.all_cells_source):
-                gid.source = source
-
-
-    def set(self, param, val=None):
-        """
-        Set one or more parameters for every cell in the population.
-
-        param can be a dict, in which case val should not be supplied, or a string
-        giving the parameter name, in which case val is the parameter value.
-        val can be a numeric value, or list of such (e.g. for setting spike times).
-        e.g. p.set("tau_m",20.0).
-             p.set({'tau_m':20,'v_rest':-65})
-        """
-        if isinstance(param, str):
-            if isinstance(val, (str, float, int)):
-                param_dict = {param: float(val)}
-            elif isinstance(val, (list, numpy.ndarray)):
-                param_dict = {param: [val]*len(self)}
-            else:
-                raise errors.InvalidParameterValueError
-        elif isinstance(param, dict):
-            param_dict = param
-        else:
-            raise errors.InvalidParameterValueError
-        param_dict = self.celltype.check_parameters(param_dict, with_defaults=False)
-        # The default implementation in common is is not very efficient for
-        # simple and scaled parameters.
-        # Should call nest.SetStatus(self.local_cells,...) for the parameters in
-        # self.celltype.__class__.simple_parameters() and .scaled_parameters()
-        # and keep the loop below just for the computed parameters. Even in this
-        # case, it may be quicker to test whether the parameters participating
-        # in the computation vary between cells, since if this is not the case
-        # we can do the computation here and use nest.SetStatus.
-
-        if isinstance(self.celltype, standardmodels.StandardCellType):
-            to_be_set = {}
-            if hasattr(self.celltype, "uses_parrot") and self.celltype.uses_parrot:
-                gids = self.all_cells_source[self._mask_local]
-            else:
-                gids = self.local_cells
-            for key, value in param_dict.items():
-                if key in self.celltype.scaled_parameters():
-                    translation = self.celltype.translations[key]
-                    value = eval(translation['forward_transform'], globals(), {key:value})
-                    to_be_set[translation['translated_name']] = value
-                elif key in self.celltype.simple_parameters():
-                    translation = self.celltype.translations[key]
-                    to_be_set[translation['translated_name']] = value
-                else:
-                    assert key in self.celltype.computed_parameters()
-            logger.debug("Setting the following parameters: %s" % to_be_set)
-            nest.SetStatus(gids.tolist(), to_be_set)
-            for key, value in param_dict.items():
-                if key in self.celltype.computed_parameters():
-                    logger.debug("Setting %s = %s" % (key, value))
-                    for cell in self:
-                        cell.set_parameters(**{key:value})
-        else:
-            nest.SetStatus(self.local_cells.tolist(), param_dict)
-
-    def _set_initial_value_array(self, variable, value):
-        variable = STATE_VARIABLE_MAP.get(variable, variable)
-        try:
-            nest.SetStatus(self.local_cells.tolist(), variable, value)
-        except nest.NESTError, e:
-            logger.warning("NEST does not allow setting an initial value for %s" % variable) # assuming this is an "Unused dictionary items" error - should really check
-
-
-class Projection(common.Projection):
-    """
-    A container for all the connections of a given type (same synapse type and
-    plasticity mechanisms) between two populations, together with methods to set
-    parameters of those connections, including of plasticity mechanisms.
-    """
-    _simulator = simulator
-    nProj = 0
-
-    def __init__(self, presynaptic_population, postsynaptic_population,
-                 method, source=None,
-                 target=None, synapse_dynamics=None, label=None, rng=None):
-        """
-        presynaptic_population and postsynaptic_population - Population objects.
-
-        source - string specifying which attribute of the presynaptic cell
-                 signals action potentials
-
-        target - string specifying which synapse on the postsynaptic cell to
-                 connect to
-
-        If source and/or target are not given, default values are used.
-
-        method - a Connector object, encapsulating the algorithm to use for
-                 connecting the neurons.
-
-        synapse_dynamics - a `SynapseDynamics` object specifying which
-        synaptic plasticity mechanisms to use.
-
-        rng - specify an RNG object to be used by the Connector.
-        """
-        common.Projection.__init__(self, presynaptic_population, postsynaptic_population,
-                                   method, source, target,
-                                   synapse_dynamics, label, rng)
-        self.synapse_type = target or 'excitatory'
-        if self.synapse_dynamics:
-            synapse_dynamics = self.synapse_dynamics
-            self.synapse_dynamics._set_tau_minus(self.post.local_cells)
-        else:
-            synapse_dynamics = NativeSynapseDynamics("static_synapse")
-        synapse_model = synapse_dynamics._get_nest_synapse_model("projection_%d" % Projection.nProj)
-        if synapse_model is None:
-            self.synapse_model = 'static_synapse_%s' % id(self)
-            nest.CopyModel('static_synapse', self.synapse_model)
-        else:
-            self.synapse_model = synapse_model
-        self._sources = []
-        self._connections = None
-        Projection.nProj += 1
-
-        # Create connections
-        method.connect(self)
-
-    def __getitem__(self, i):
-        """Return the `i`th connection on the local MPI node."""
-        if isinstance(i, int):
-            if i < len(self):
-                return simulator.Connection(self, i)
-            else:
-                raise IndexError("%d > %d" % (i, len(self)-1))
-        elif isinstance(i, slice):
-            if i.stop < len(self):
-                return [simulator.Connection(self, j) for j in range(i.start, i.stop, i.step or 1)]
-            else:
-                raise IndexError("%d > %d" % (i.stop, len(self)-1))
-
-    def __len__(self):
-        """Return the number of connections on the local MPI node."""
-        return nest.GetDefaults(self.synapse_model)['num_connections']
-
-    @property
-    def connections(self):
-        if self._connections is None:
-            self._sources = numpy.unique(self._sources)
-            self._connections = nest.FindConnections(self._sources, synapse_type=self.synapse_model)
-        return self._connections
-
-    def _set_tsodyks_params(self):
-        if 'tsodyks' in self.synapse_model: # there should be a better way to do this. In particular, if the synaptic time constant is changed
-                                            # after creating the Projection, tau_psc ought to be changed as well.
-            assert self.synapse_type in ('excitatory', 'inhibitory'), "only basic synapse types support Tsodyks-Markram connections"
-            logger.debug("setting tau_psc")
-            targets = nest.GetStatus(self.connections, 'target')
-            if self.synapse_type == 'inhibitory':
-                param_name = self.post.local_cells[0].celltype.translations['tau_syn_I']['translated_name']
-            if self.synapse_type == 'excitatory':
-                param_name = self.post.local_cells[0].celltype.translations['tau_syn_E']['translated_name']
-            tau_syn = nest.GetStatus(targets, (param_name))
-            nest.SetStatus(self.connections, 'tau_psc', tau_syn)
-
-    def _divergent_connect(self, source, targets, weights, delays):
-        """
-        Connect a neuron to one or more other neurons.
-
-        `source`  -- the ID of the pre-synaptic cell.
-        `targets` -- a list/1D array of post-synaptic cell IDs, or a single ID.
-        `weight`  -- a list/1D array of connection weights, or a single weight.
-                     Must have the same length as `targets`.
-        `delays`  -- a list/1D array of connection delays, or a single delay.
-                     Must have the same length as `targets`.
-        """
-        
-        
-        # are we sure the targets are all on the current node?
-        if core.is_listlike(source):
-            assert len(source) == 1
-            source = source[0]
-        if not core.is_listlike(targets):
-            targets = [targets]
-        assert len(targets) > 0
-
-        if self.synapse_type not in targets[0].celltype.synapse_types:
-            raise errors.ConnectionError("User gave synapse_type=%s, synapse_type must be one of: %s" % ( self.synapse_type, "'"+"', '".join(st for st in targets[0].celltype.synapse_types or ['*No connections supported*']))+"'" )
-        weights = numpy.array(weights)*1000.0 # weights should be in nA or uS, but iaf_neuron uses pA and iaf_cond_neuron uses nS.
-                                 # Using convention in this way is not ideal. We should
-                                 # be able to look up the units used by each model somewhere.
-	
-	# currently we cannot handle the case where thei post is Assembly and all the synapses are not of the same type
-	# so we raise exception
-	if isinstance(self.post, Assembly) and not self.post._homogeneous_synapses:
-	   raise errors.ConnectionError("%s. source=%s, targets=%s, weights=%s, delays=%s" % ("Cannot handle Assemblies with non-homogeneous synapse type", source, targets, weights, delays))
-	
-        if self.synapse_type == 'inhibitory' and self.post.conductance_based:
-            weights *= -1 # NEST wants negative values for inhibitory weights, even if these are conductances
-        if isinstance(weights, numpy.ndarray):
-            weights = weights.tolist()
-        elif isinstance(weights, float):
-            weights = [weights]
-        if isinstance(delays, numpy.ndarray):
-            delays = delays.tolist()
-        elif isinstance(delays, float):
-            delays = [delays]
-
-        if targets[0].celltype.standard_receptor_type:
-            try:
-                nest.DivergentConnect([source], targets, weights, delays, self.synapse_model)
-            except nest.NESTError, e:
-                raise errors.ConnectionError("%s. source=%s, targets=%s, weights=%s, delays=%s, synapse model='%s'" % (
-                                             e, source, targets, weights, delays, self.synapse_model))
-        else:
-            for target, w, d in zip(targets, weights, delays):
-                nest.Connect([source], [target], {'weight': w, 'delay': d, 'receptor_type': target.celltype.get_receptor_type(self.synapse_type)})
-        self._connections = None # reset the caching of the connection list, since this will have to be recalculated
-        self._sources.append(source)
-
-
-    def _convergent_connect(self, sources, target, weights, delays):
-        """
-        Connect one or more neurons to a single post-synaptic neuron.
-        `sources` -- a list/1D array of pre-synaptic cell IDs, or a single ID.
-        `target`  -- the ID of the post-synaptic cell.
-        `weight`  -- a list/1D array of connection weights, or a single weight.
-                     Must have the same length as `targets`.
-        `delays`  -- a list/1D array of connection delays, or a single delay.
-                     Must have the same length as `targets`.
-        """
-        # are we sure the targets are all on the current node?
-        if core.is_listlike(target):
-            assert len(target) == 1
-            target = target[0]
-        if not core.is_listlike(sources):
-            sources = [sources]
-        assert len(sources) > 0, sources
-        if self.synapse_type not in ('excitatory', 'inhibitory', None):
-            raise errors.ConnectionError("synapse_type must be 'excitatory', 'inhibitory', or None (equivalent to 'excitatory')")
-        weights = numpy.array(weights)*1000.0# weights should be in nA or uS, but iaf_neuron uses pA and iaf_cond_neuron uses nS.
-                                 # Using convention in this way is not ideal. We should
-                                 # be able to look up the units used by each model somewhere.
-        if self.synapse_type == 'inhibitory' and common.is_conductance(target):
-            weights = -1*weights # NEST wants negative values for inhibitory weights, even if these are conductances
-        if isinstance(weights, numpy.ndarray):
-            weights = weights.tolist()
-        elif isinstance(weights, float):
-            weights = [weights]
-        if isinstance(delays, numpy.ndarray):
-            delays = delays.tolist()
-        elif isinstance(delays, float):
-            delays = [delays]
-
-        try:
-            nest.ConvergentConnect(sources, [target], weights, delays, self.synapse_model)
-        except nest.NESTError, e:
-            raise errors.ConnectionError("%s. sources=%s, target=%s, weights=%s, delays=%s, synapse model='%s'" % (
-                                         e, sources, target, weights, delays, self.synapse_model))
-        self._connections = None # reset the caching of the connection list, since this will have to be recalculated
-        self._sources.extend(sources)
-
-    def set(self, name, value):
-        """
-        Set connection attributes for all connections on the local MPI node.
-
-        `name`  -- attribute name
-
-        `value` -- the attribute numeric value, or a list/1D array of such
-                   values of the same length as the number of local connections,
-                   or a 2D array with the same dimensions as the connectivity
-                   matrix (as returned by `get(format='array')`).
-        """
-        if not (numpy.isscalar(value) or core.is_listlike(value)):
-            raise TypeError("Argument should be a numeric type (int, float...), a list, or a numpy array.")
-
-        if isinstance(value, numpy.ndarray) and len(value.shape) == 2:
-            value_list = []
-            connection_parameters = nest.GetStatus(self.connections, ('source', 'target'))
-            for conn in connection_parameters:
-                addr = self.pre.id_to_index(conn['source']), self.post.id_to_index(conn['target'])
-                try:
-                    val = value[addr]
-                except IndexError, e:
-                    raise IndexError("%s. addr=%s" % (e, addr))
-                if numpy.isnan(val):
-                    raise Exception("Array contains no value for synapse from %d to %d" % (c.source, c.target))
-                else:
-                    value_list.append(val)
-            value = value_list
-        if core.is_listlike(value):
-            value = numpy.array(value)
-        else:
-            value = float(value)
-
-        if name == 'weight':
-            value *= 1000.0
-            if self.synapse_type == 'inhibitory' and common.is_conductance(self.post[0]):
-                value *= -1 # NEST wants negative values for inhibitory weights, even if these are conductances
-        elif name == 'delay':
-            pass
-        else:
-            #translation = self.synapse_dynamics.reverse_translate({name: value})
-            #name, value = translation.items()[0]
-            translated_name = None
-            if self.synapse_dynamics.fast:
-                if name in self.synapse_dynamics.fast.translations:
-                    translated_name = self.synapse_dynamics.fast.translations[name]["translated_name"] # a hack
-            if translated_name is None:
-                if self.synapse_dynamics.slow:
-                    for component_name in "timing_dependence", "weight_dependence", "voltage_dependence":
-                        component = getattr(self.synapse_dynamics.slow, component_name)
-                        if component and name in component.translations:
-                            translated_name = component.translations[name]["translated_name"]
-                            break
-            if translated_name:
-                name = translated_name
-
-        i = 0
-        try:
-            nest.SetStatus(self.connections, name, value)
-        except nest.NESTError, e:
-            n = 1
-            if hasattr(value, '__len__'):
-                n = len(value)
-            raise Exception("%s. Trying to set %d values." % (e, n))
-
-    def saveConnections(self, file, gather=True, compatible_output=True):
-        """
-        Save connections to file in a format suitable for reading in with a
-        FromFileConnector.
-        """
-        import operator
-
-        if isinstance(file, basestring):
-            file = files.StandardTextFile(file, mode='w')
-
-        lines   = nest.GetStatus(self.connections, ('source', 'target', 'weight', 'delay'))
-
-        if gather == True and num_processes() > 1:
-            all_lines = { rank(): lines }
-            all_lines = recording.gather_dict(all_lines)
-            if rank() == 0:
-                lines = reduce(operator.add, all_lines.values())
-        elif num_processes() > 1:
-            file.rename('%s.%d' % (file.name, rank()))
-        logger.debug("--- Projection[%s].__saveConnections__() ---" % self.label)
-
-        if gather == False or rank() == 0:
-            lines       = numpy.array(lines, dtype=float)
-            lines[:,2] *= 0.001
-            if compatible_output:
-                lines[:,0] = self.pre.id_to_index(lines[:,0])
-                lines[:,1] = self.post.id_to_index(lines[:,1])
-            file.write(lines, {'pre' : self.pre.label, 'post' : self.post.label})
-            file.close()
-
-    def randomizeWeights(self, rand_distr):
-        """
-        Set weights to random values taken from rand_distr.
-        """
-        # Arguably, we could merge this with set_weights just by detecting the
-        # argument type. It could make for easier-to-read simulation code to
-        # give it a separate name, though. Comments?
-        self.setWeights(rand_distr.next(len(self), mask_local=False))
-
-    def randomizeDelays(self, rand_distr):
-        """
-        Set weights to random values taken from rand_distr.
-        """
-        # Arguably, we could merge this with set_weights just by detecting the
-        # argument type. It could make for easier-to-read simulation code to
-        # give it a separate name, though. Comments?
-        self.setDelays(rand_distr.next(len(self), mask_local=False))
-
-    def get(self, parameter_name, format, gather=True):
-        """
-        Get the values of a given attribute (weight or delay) for all
-        connections in this Projection.
-
-        `parameter_name` -- name of the attribute whose values are wanted.
-
-        `format` -- "list" or "array". Array format implicitly assumes that all
-                    connections belong to a single Projection.
-
-        Return a list or a 2D Numpy array. The array element X_ij contains the
-        attribute value for the connection from the ith neuron in the pre-
-        synaptic Population to the jth neuron in the post-synaptic Population,
-        if a single such connection exists. If there are no such connections,
-        X_ij will be NaN. If there are multiple such connections, the summed
-        value will be given, which makes some sense for weights, but is
-        pretty meaningless for delays.
-        """
-
-        if parameter_name not in ('weight', 'delay'):
-            translated_name = None
-            if self.synapse_dynamics.fast and parameter_name in self.synapse_dynamics.fast.translations:
-                translated_name = self.synapse_dynamics.fast.translations[parameter_name]["translated_name"] # this is a hack that works because there are no units conversions
-            elif self.synapse_dynamics.slow:
-                for component_name in "timing_dependence", "weight_dependence", "voltage_dependence":
-                    component = getattr(self.synapse_dynamics.slow, component_name)
-                    if component and parameter_name in component.translations:
-                        translated_name = component.translations[parameter_name]["translated_name"]
-                        break
-            if translated_name:
-                parameter_name = translated_name
-            else:
-                raise Exception("synapse type does not have an attribute '%s', or else this attribute is not accessible." % parameter_name)
-        if format == 'list':
-            values = nest.GetStatus(self.connections, parameter_name)
-            if parameter_name == "weight":
-                values = [0.001*val for val in values]
-        elif format == 'array':
-            value_arr = numpy.nan * numpy.ones((self.pre.size, self.post.size))
-            connection_parameters = nest.GetStatus(self.connections, ('source', 'target', parameter_name))
-            for conn in connection_parameters:
-                # (offset is always 0,0 for connections created with connect())
-                src, tgt, value = conn
-                addr = self.pre.id_to_index(src), self.post.id_to_index(tgt)
-                if numpy.isnan(value_arr[addr]):
-                    value_arr[addr] = value
-                else:
-                    value_arr[addr] += value
-            if parameter_name == 'weight':
-                value_arr *= 0.001
-                if self.synapse_type == 'inhibitory' and common.is_conductance(self[0].target):
-                    value_arr *= -1 # NEST uses negative values for inhibitory weights, even if these are conductances
-            values = value_arr
-        else:
-            raise Exception("format must be 'list' or 'array', actually '%s'" % format)
-        return values
-
-Space = space.Space
->>>>>>> f481761e
 
 # ==============================================================================
 #   Low-level API for creating, connecting and recording from individual neurons
