--- conflicted
+++ resolved
@@ -71,10 +71,8 @@
         num_columns = data.shape[1]
         return gdata.reshape((gdata.size/num_columns, num_columns))
 
-<<<<<<< HEAD
-=======
-
->>>>>>> 44767c49
+
+
 def gather_dict(D):
     # Note that if the same key exists on multiple nodes, the value from the
     # node with the highest rank will appear in the final dict.
@@ -161,24 +159,10 @@
 class Recorder(object):
     """Encapsulates data and functions related to recording model variables."""
 
-<<<<<<< HEAD
-
-    formats = {'spikes': 'id t',
-               'v': 'id t v',
-               'gsyn': 'id t ge gi',
-               'generic': 'id t variable'}
-
-    def __init__(self, variable, population=None, file=None):
+    def __init__(self, population, file=None):
         """
         Create a recorder.
-
-        `variable` -- "spikes", "v" or "gsyn"
-=======
-    def __init__(self, population, file=None):
-        """
-        Create a recorder.
-
->>>>>>> 44767c49
+        
         `population` -- the Population instance which is being recorded by the
                         recorder
         `file` -- one of:
@@ -188,20 +172,6 @@
         """
         self.file = file
         self.population = population # needed for writing header information
-<<<<<<< HEAD
-        if population:
-            assert population.can_record(variable)
-        self.recorded = set([])
-
-    def record(self, ids):
-        """Add the cells in `ids` to the set of recorded cells."""
-        logger.debug('Recorder.record(<%d cells>)' % len(ids))
-        ids = set([id for id in ids if id.local])
-        new_ids = ids.difference(self.recorded)
-        self.recorded = self.recorded.union(ids)
-        logger.debug('Recorder.recorded contains %d ids' % len(self.recorded))
-        self._record(new_ids)
-=======
         self.recorded = defaultdict(set)
         self.cache = DataCache()
         self._simulator.recorders.add(self)
@@ -219,35 +189,10 @@
             new_ids = ids.difference(self.recorded[variable])
             self.recorded[variable] = self.recorded[variable].union(ids)
             self._record(variable, new_ids)
->>>>>>> 44767c49
 
     def reset(self):
         """Reset the list of things to be recorded."""
         self._reset()
-<<<<<<< HEAD
-        self.recorded = set([])
-
-    def filter_recorded(self, filter):
-        if filter is not None:
-            return set(filter).intersection(self.recorded)
-        else:
-            return self.recorded
-
-    def get(self, gather=False, compatible_output=True, filter=None):
-        """Return the recorded data as a Numpy array."""
-        data_array = self._get(gather, compatible_output, filter)
-        if self.population is not None:
-            try:
-                data_array[:,0] = self.population.id_to_index(data_array[:, 0]) # id is always first column
-            except Exception:
-                pass
-        self._data_size = data_array.shape[0]
-        return data_array
-
-    def write(self, file=None, gather=False, compatible_output=True, filter=None):
-        """Write recorded data to file."""
-        file = file or self.file
-=======
         self.recorded = defaultdict(set)
 
     def filter_recorded(self, variable, filter_ids):
@@ -277,7 +222,6 @@
 
     def write(self, variables, file=None, gather=False, filter_ids=None, clear=False):
         """Write recorded data to a Neo IO"""
->>>>>>> 44767c49
         if isinstance(file, basestring):
             file = get_io(file)
         io = file or self.file
@@ -288,16 +232,8 @@
         data = self.get(variables, gather, filter_ids, clear)
         if self._simulator.state.mpi_rank == 0 or gather == False:
             # Open the output file, if necessary and write the data
-<<<<<<< HEAD
-            logger.debug("Writing data to file %s" % file)
-            if isinstance(file, basestring):
-                file = files.StandardTextFile(filename, mode='w')
-            file.write(data, metadata)
-            file.close()
-=======
             logger.debug("Writing data to file %s" % io)
             io.write(data)
->>>>>>> 44767c49
 
     @property
     def metadata(self):
@@ -313,47 +249,7 @@
         metadata['dt'] = self._simulator.state.dt # note that this has to run on all nodes (at least for NEST)
         return metadata
 
-<<<<<<< HEAD
-    def _make_compatible(self, data_source):
-        """
-        Rewrite simulation data in a standard format:
-            spiketime (in ms) cell_id-min(cell_id)
-        """
-        assert isinstance(data_source, numpy.ndarray)
-        logger.debug("Converting data from memory into compatible format")
-        N = len(data_source)
-
-        logger.debug("Number of data elements = %d" % N)
-        if N > 0:
-            # Shuffle columns if necessary
-            input_format = self.formats.get(self.variable,
-                                            self.formats["generic"]).split()
-            time_column = input_format.index('t')
-            id_column = input_format.index('id')
-
-            if self.variable == 'gsyn':
-                ge_column = input_format.index('ge')
-                gi_column = input_format.index('gi')
-                column_map = [ge_column, gi_column, id_column]
-            elif self.variable == 'v': # voltage files
-                v_column = input_format.index('v')
-                column_map = [v_column, id_column]
-            elif self.variable == 'spikes': # spike files
-                column_map = [time_column, id_column]
-            else:
-                variable_column = input_format.index('variable')
-                column_map = [variable_column, id_column]
-
-            data_array = data_source[:, column_map]
-        else:
-            logger.warning("%s is empty or does not exist" % data_source)
-            data_array = numpy.array([])
-        return data_array
-
-    def count(self, gather=True, filter=None):
-=======
     def count(self, variable, gather=True, filter_ids=None):
->>>>>>> 44767c49
         """
         Return the number of data points for each cell, as a dict. This is mainly
         useful for spike counts or for variable-time-step integration methods.
@@ -364,9 +260,6 @@
             raise Exception("Only implemented for spikes.")
         if gather and self._simulator.state.num_processes > 1:
             N = gather_dict(N)
-<<<<<<< HEAD
-        return N
-=======
         return N
 
     def store_to_cache(self, annotations={}):
@@ -376,5 +269,4 @@
             segment = self._get_current_segment()
             segment.annotate(**annotations)
             self.cache.store(segment)
-        self.clear_flag = False
->>>>>>> 44767c49
+        self.clear_flag = False